{% import 'common.yml.j2' as common %}

{%- block name -%}
# Template is at:    .github/templates/linux_ci_workflow.yml.j2
# Generation script: .github/scripts/generate_ci_workflows.py
name: !{{ build_environment }}
{%- endblock %}

on:
  pull_request:
    types: [opened, synchronize, reopened, !{{ ciflow_config.trigger_action }}]

{%- if is_scheduled %}
  schedule:
    - cron: !{{ is_scheduled }}
{%- else %}
  push:
    branches:
      - master
      - release/*
{%- endif %}
  workflow_dispatch:

env:
  BUILD_ENVIRONMENT: !{{ build_environment }}
  DOCKER_IMAGE_BASE: !{{ docker_image_base }}
  SCCACHE_BUCKET: ossci-compiler-cache-circleci-v2
  XLA_CLANG_CACHE_S3_BUCKET_NAME: ossci-compiler-clang-cache-circleci-xla
  TORCH_CUDA_ARCH_LIST: 5.2
  IN_CI: 1
  IS_GHA: 1
  # This is used for the phase of adding wheel tests only, will be removed once completed
  IN_WHEEL_TEST: 1
  # Used for custom_opertor, jit_hooks, custom_backend, see .jenkins/pytorch/build.sh
  CUSTOM_TEST_ARTIFACT_BUILD_DIR: build/custom_test_artifacts
  ALPINE_IMAGE: "308535385114.dkr.ecr.us-east-1.amazonaws.com/tool/alpine"
  PR_LABELS: ${{ toJson(github.event.pull_request.labels.*.name) }}
  GITHUB_TOKEN: ${{ secrets.GITHUB_TOKEN }}
  AWS_DEFAULT_REGION: us-east-1
  PR_NUMBER: ${{ github.event.pull_request.number }}
  SHA1: ${{ github.event.pull_request.head.sha || github.sha }}
  PYTORCH_RETRY_TEST_CASES: 1
{%- if build_with_debug %}
  DEBUG: 1
{%- endif %}
!{{ common.concurrency(build_environment) }}

jobs:
!{{ common.ciflow_should_run_job(ciflow_config) }}
{% block build +%}
  build:
    runs-on: linux.2xlarge
    needs: [!{{ ciflow_config.root_job_name }}]
    timeout-minutes: !{{ common.timeout_minutes }}
    env:
      JOB_BASE_NAME: !{{ build_environment }}-build
    outputs:
      docker_image: ${{ steps.calculate-tag.outputs.docker_image }}
    steps:
      !{{ common.setup_ec2_linux() }}
      !{{ common.checkout_pytorch("recursive") }}
      !{{ common.calculate_docker_image(false) }}
      - name: Pull Docker image
        run: |
          !{{ common.pull_docker("${DOCKER_IMAGE}") }}
      !{{ common.parse_ref() }}
      - name: Build
        env:
          BRANCH: ${{ steps.parse-ref.outputs.branch }}
        run: |
          # detached container should get cleaned up by teardown_ec2_linux
          container_name=$(docker run \
            -e BUILD_ENVIRONMENT \
            -e JOB_BASE_NAME \
            -e MAX_JOBS="$(nproc --ignore=2)" \
            -e AWS_DEFAULT_REGION \
            -e IS_GHA \
            -e PR_NUMBER \
            -e SHA1 \
            -e BRANCH \
            -e GITHUB_RUN_ID \
            -e SCCACHE_BUCKET \
            -e XLA_CLANG_CACHE_S3_BUCKET_NAME \
            -e CUSTOM_TEST_ARTIFACT_BUILD_DIR \
            -e SKIP_SCCACHE_INITIALIZATION=1 \
            -e TORCH_CUDA_ARCH_LIST \
            -e PR_LABELS \
            -e http_proxy="!{{ common.squid_proxy }}" -e https_proxy="!{{ common.squid_proxy }}" -e no_proxy="!{{ common.squid_no_proxy }}" \
            --env-file="/tmp/github_env_${GITHUB_RUN_ID}" \
            --security-opt seccomp=unconfined \
            --cap-add=SYS_PTRACE \
            --tty \
            --detach \
            --user jenkins \
            -v "${GITHUB_WORKSPACE}:/var/lib/jenkins/workspace" \
            -w /var/lib/jenkins/workspace \
            "${DOCKER_IMAGE}"
          )
          docker exec -t "${container_name}" sh -c 'sudo chown -R jenkins . && .jenkins/pytorch/build.sh'
      - name: Display and upload binary build size statistics (Click Me)
        # temporary hack: set CIRCLE_* vars, until we update
        # tools/stats/print_test_stats.py to natively support GitHub Actions
        env:
          SCRIBE_GRAPHQL_ACCESS_TOKEN: ${{ secrets.SCRIBE_GRAPHQL_ACCESS_TOKEN }}
          BRANCH: ${{ steps.parse-ref.outputs.branch }}
          TAG: ${{ steps.parse-ref.outputs.tag }}
          WORKFLOW_ID: '${{ github.run_id }}_${{ github.run_number }}'
        run: |
          COMMIT_TIME=$(git log --max-count=1 --format=%ct || echo 0)
          export COMMIT_TIME
          pip3 install requests==2.26 boto3==1.16.34
          python3 -m tools.stats.upload_binary_size_to_scuba || exit 0
      - name: Chown workspace
        run: |
          # Ensure the working directory gets chowned back to the current user
          docker run --rm -v "$(pwd)":/v -w /v "${ALPINE_IMAGE}" chown -R "$(id -u):$(id -g)" .
      {%- if build_generates_artifacts %}
      - name: Archive artifacts into zip
        run: |
          zip -1 -r artifacts.zip dist/ build/custom_test_artifacts build/lib build/bin .pytorch-test-times.json
      - uses: !{{ common.upload_artifact_s3_action }}
        name: Store PyTorch Build Artifacts on S3
        with:
          name: ${{ env.BUILD_ENVIRONMENT }}
          retention-days: 14
          if-no-files-found: error
          path:
            artifacts.zip
      {%- endif %}
      !{{ common.teardown_ec2_linux() }}
      - name: Hold runner for 2 hours or until ssh sessions have drained
        # Always hold for active ssh sessions
        if: always()
        run: .github/scripts/wait_for_ssh_to_drain.sh
      - name: Clean up docker images
        if: always()
        run: |
          # Prune all of the docker images
          docker system prune -af
{%- endblock %}
{%- if not exclude_test %}
{% block test +%}
  generate-test-matrix:
    runs-on: ubuntu-18.04
    needs: [!{{ ciflow_config.root_job_name }}]
    timeout-minutes: !{{ common.timeout_minutes }}
    env:
      TEST_RUNNER_TYPE: !{{ test_runner_type }}
      ENABLE_DISTRIBUTED_TEST: !{{ enable_distributed_test }}
      ENABLE_JIT_LEGACY_TEST: !{{ enable_jit_legacy_test }}
      ENABLE_MULTIGPU_TEST: !{{ enable_multigpu_test }}
      ENABLE_NOGPU_NO_AVX_TEST: !{{ enable_nogpu_no_avx_test }}
      ENABLE_NOGPU_NO_AVX2_TEST: !{{ enable_nogpu_no_avx2_test }}
      ENABLE_SLOW_TEST: !{{ enable_slow_test }}
      ENABLE_DOCS_TEST: !{{ enable_docs_test }}
      ENABLE_BACKWARDS_COMPAT_TEST: !{{ enable_backwards_compat_test }}
      ENABLE_XLA_TEST: !{{ enable_xla_test }}
      ENABLE_NOARCH_TEST: !{{ enable_noarch_test }}
      NUM_TEST_SHARDS: !{{ num_test_shards }}
      MULTIGPU_RUNNER_TYPE: !{{ multigpu_runner_type }}
      DISTRIBUTED_GPU_RUNNER_TYPE: !{{ distributed_gpu_runner_type }}
      NOGPU_RUNNER_TYPE: linux.2xlarge
      PR_BODY: ${{ github.event.pull_request.body }}
    outputs:
      matrix: ${{ steps.set-matrix.outputs.matrix }}
      render-matrix: ${{ steps.set-matrix.outputs.render-matrix }}
      ignore-disabled-issues: ${{ steps.set-matrix.outputs.ignore-disabled-issues }}
    container:
      image: python:3.9
    steps:
      - name: Install dependencies
        run: pip install typing-extensions==3.10
      - name: Clone pytorch/pytorch
        uses: zhouzhuojie/checkout@05b13c9a0d21f08f6d5e64a1d5042246d13619d9
      - name: Generating test matrix
        id: set-matrix
        run: .github/scripts/generate_pytorch_test_matrix.py

  test:
    needs: [build, generate-test-matrix, !{{ ciflow_config.root_job_name }}]
    strategy:
      matrix: ${{ fromJson(needs.generate-test-matrix.outputs.matrix) }}
      fail-fast: false
    runs-on: ${{ matrix.runner }}
    timeout-minutes: !{{ common.timeout_minutes }}
    env:
      DOCKER_IMAGE: ${{ needs.build.outputs.docker_image }}
      JOB_BASE_NAME: !{{ build_environment }}-test
      TEST_CONFIG: ${{ matrix.config }}
      SHARD_NUMBER: ${{ matrix.shard }}
      NUM_TEST_SHARDS: ${{ matrix.num_shards }}
      PYTORCH_IGNORE_DISABLED_ISSUES: ${{ needs.generate-test-matrix.outputs.ignore-disabled-issues }}
    steps:
{%- if 'rocm' in test_runner_type %}
      !{{ common.setup_rocm_linux() }}
{%- else %}
      !{{ common.setup_ec2_linux() }}
{%- endif %}
      !{{ common.checkout_pytorch("recursive") }}
      - name: Pull Docker image
        run: |
          !{{ common.pull_docker("${DOCKER_IMAGE}") }}
      - name: Install nvidia driver, nvidia-docker runtime, set GPU_FLAG
        if: ${{ contains(env.BUILD_ENVIRONMENT, 'cuda') && !contains(matrix.config, 'nogpu') }}
        run: |
          bash .github/scripts/install_nvidia_utils_linux.sh
          echo "GPU_FLAG=--gpus all" >> "${GITHUB_ENV}"
      - name: ROCm set GPU_FLAG
        if: ${{ contains(env.BUILD_ENVIRONMENT, 'rocm') && !contains(matrix.config, 'nogpu') }}
        run: |
          echo "GPU_FLAG=--device=/dev/mem --device=/dev/kfd --device=/dev/dri --group-add video --group-add daemon" >> "${GITHUB_ENV}"
      - name: Determine shm-size
        run: |
          shm_size="1g"
          case "${BUILD_ENVIRONMENT}" in
            *cuda*)
              shm_size="2g"
              ;;
            *rocm*)
              shm_size="8g"
              ;;
          esac
          echo "SHM_SIZE=${shm_size}" >> "${GITHUB_ENV}"
      - uses: seemethere/download-artifact-s3@0504774707cbc8603d7dca922e8026eb8bf3b47b
        name: Download PyTorch Build Artifacts
        with:
          name: ${{ env.BUILD_ENVIRONMENT }}
      - name: Unzip artifacts
        run: |
          unzip -o artifacts.zip
      - name: Output disk space left
        run: |
{%- if 'rocm' in test_runner_type %}
          df -H
{%- else %}
          sudo df -H
{%- endif %}
      !{{ common.parse_ref() }}
      - name: Test
        env:
          PR_NUMBER: ${{ github.event.pull_request.number }}
          BRANCH: ${{ steps.parse-ref.outputs.branch }}
        # Time out the test phase after !{{ timeout_after }} minutes
        timeout-minutes: !{{ timeout_after }}
        run: |
          set -x

          if [[ $TEST_CONFIG == 'multigpu' ]]; then
            TEST_COMMAND=.jenkins/pytorch/multigpu-test.sh
          elif [[ $BUILD_ENVIRONMENT == *onnx* ]]; then
            TEST_COMMAND=.jenkins/caffe2/test.sh
          else
            TEST_COMMAND=.jenkins/pytorch/test.sh
          fi
          PROXY_ENV=
          # NOTE: XLA multiprocessing tests appear to have issues with squid proxy, going to disable for now
          #       We should investigate whether or not there's a list of hostnames we can add to no_proxy to
          #       make it so that we shouldn't have to fully disable squid for XLA tests
          if [[ $TEST_CONFIG != 'xla' ]]; then
            # shellcheck disable=SC2089
            PROXY_ENV="-e http_proxy=!{{ common.squid_proxy }} -e https_proxy=!{{ common.squid_proxy }} -e no_proxy=!{{ common.squid_no_proxy }}"
          fi
          # detached container should get cleaned up by teardown_ec2_linux
          # TODO: Stop building test binaries as part of the build phase
          # Used for GPU_FLAG since that doesn't play nice
          # shellcheck disable=SC2086,SC2090
          container_name=$(docker run \
            ${GPU_FLAG:-} \
            -e BUILD_ENVIRONMENT \
            -e PR_NUMBER \
            -e CUSTOM_TEST_ARTIFACT_BUILD_DIR \
            -e GITHUB_ACTIONS \
            -e IN_CI \
            -e IS_GHA \
            -e BRANCH \
            -e SHA1 \
            -e AWS_DEFAULT_REGION \
            -e IN_WHEEL_TEST \
            -e SHARD_NUMBER \
            -e JOB_BASE_NAME \
            -e TEST_CONFIG \
            -e NUM_TEST_SHARDS \
            -e PYTORCH_IGNORE_DISABLED_ISSUES \
            -e PYTORCH_RETRY_TEST_CASES \
            -e PR_LABELS \
            -e MAX_JOBS="$(nproc --ignore=2)" \
            -e SCCACHE_BUCKET \
<<<<<<< HEAD
{%- if 'rocm' not in test_runner_type %}
            -e http_proxy="!{{ common.squid_proxy }}" -e https_proxy="!{{ common.squid_proxy }}" -e no_proxy="!{{ common.squid_no_proxy }}" \
{%- endif %}
=======
>>>>>>> 9f39a2de
            -e XLA_CLANG_CACHE_S3_BUCKET_NAME \
            ${PROXY_ENV} \
            --env-file="/tmp/github_env_${GITHUB_RUN_ID}" \
            --ulimit stack=10485760:83886080 \
            --security-opt seccomp=unconfined \
            --cap-add=SYS_PTRACE \
            --ipc=host \
            --shm-size="${SHM_SIZE}" \
            --tty \
            --detach \
            --name="${container_name}" \
            --user jenkins \
            -v "${GITHUB_WORKSPACE}:/var/lib/jenkins/workspace" \
            -w /var/lib/jenkins/workspace \
            "${DOCKER_IMAGE}"
          )
{%- if 'rocm' in test_runner_type %}
          # jenkins user does not have write permission to mounted workspace; work-around by copying within container to jenkins home
          docker exec -t "${container_name}" sh -c "cd .. && cp -R workspace pytorch && cd pytorch && pip install dist/*.whl && ${TEST_COMMAND}"
          # copy test results back to the mounted workspace, needed sudo, resulting permissions were correct
          docker exec -t "${container_name}" sh -c "cd ../pytorch && sudo cp -R test/test-reports ../workspace/test"
{%- else %}
          docker exec -t "${container_name}" sh -c "sudo chown -R jenkins . && pip install dist/*.whl && ${TEST_COMMAND}"
{%- endif %}
{%- if 'rocm' not in test_runner_type %}
      - name: Chown workspace
        if: always()
        run: |
          # Ensure the working directory gets chowned back to the current user
          docker run --rm -v "$(pwd)":/v -w /v "${ALPINE_IMAGE}" chown -R "$(id -u):$(id -g)" .
{%- endif %}
      !{{ common.render_test_results() }}
      !{{ common.upload_downloaded_files(name='linux') }}
      !{{ common.upload_test_reports(name='linux') }}
      !{{ common.upload_test_statistics(build_environment) }}
{%- if 'rocm' in test_runner_type %}
      !{{ common.teardown_rocm_linux() }}
{%- else %}
      !{{ common.teardown_ec2_linux() }}
{%- endif %}
{% endblock %}
{%- endif -%}
{%- if enable_doc_jobs %}
  build-docs:
    runs-on: linux.2xlarge
    timeout-minutes: !{{ common.timeout_minutes }}
    strategy:
      matrix:
        docs_type: [cpp, python]
    needs: [build, !{{ ciflow_config.root_job_name }}]
    env:
      DOCKER_IMAGE: ${{ needs.build.outputs.docker_image }}
      DOCS_TYPE: ${{ matrix.docs_type }}
      WITH_PUSH: ${{ github.event_name == 'schedule' }}
    steps:
      !{{ common.setup_ec2_linux() }}
      !{{ common.checkout_pytorch("recursive") }}
      - name: Pull Docker image
        run: |
          !{{ common.pull_docker("${DOCKER_IMAGE}") }}
      - uses: seemethere/download-artifact-s3@0504774707cbc8603d7dca922e8026eb8bf3b47b
        name: Download PyTorch Build Artifacts
        with:
          name: ${{ env.BUILD_ENVIRONMENT }}
      - name: Unzip artifacts
        run: |
          unzip -o artifacts.zip
      - name: Build ${{ matrix.docs_type }} docs
        run: |
          set -ex
          time docker pull "${DOCKER_IMAGE}" > /dev/null
          echo "${GITHUB_REF}"
          # TODO: Set it correctly when workflows are scheduled on tags
          target="master"
          # detached container should get cleaned up by teardown_ec2_linux
          container_name=$(docker run \
            -e BUILD_ENVIRONMENT \
            -e CUSTOM_TEST_ARTIFACT_BUILD_DIR \
            -e IN_CI \
            -e MAX_JOBS="$(nproc --ignore=2)" \
            -e SHA1="$GITHUB_SHA" \
            -e DOCS_VERSION="${target}" \
            -e DOCS_TYPE \
            -e PR_LABELS \
            --env-file="/tmp/github_env_${GITHUB_RUN_ID}" \
            --security-opt seccomp=unconfined \
            --cap-add=SYS_PTRACE \
            --tty \
            --detach \
            --user jenkins \
            -v "${GITHUB_WORKSPACE}:/var/lib/jenkins/workspace" \
            -w /var/lib/jenkins/workspace \
            "${DOCKER_IMAGE}"
          )
          docker exec -t "${container_name}" bash -c "sudo chown -R jenkins . && pip install dist/*.whl && ./.circleci/scripts/${DOCS_TYPE}_doc_push_script.sh"
      - name: Chown workspace
        run: |
          # Ensure the working directory gets chowned back to the current user
          docker run --rm -v "$(pwd)":/v -w /v "${ALPINE_IMAGE}" chown -R "$(id -u):$(id -g)" .
{%- if is_scheduled %}
      - name: Generate netrc (only for docs-push)
        if: ${{ github.event_name == 'schedule' }}
        env:
          GITHUB_PYTORCHBOT_TOKEN: ${{ secrets.GITHUB_PYTORCHBOT_TOKEN }}
        run: |
          # set credentials for https pushing
          echo "machine github.com" > ~/.netrc
          echo "login pytorchbot" >> ~/.netrc
          echo "password ${GITHUB_PYTORCHBOT_TOKEN}" >> ~/.netrc
{%- endif %}
      - uses: !{{ common.upload_artifact_s3_action }}
        name: Upload Python Docs Preview
        if: ${{ github.event_name == 'pull_request' && matrix.docs_type == 'python' }}
        with:
          retention-days: 14
          s3-bucket: doc-previews
          if-no-files-found: error
          path: pytorch.github.io/docs/master/
          s3-prefix: pytorch/${{ github.event.pull_request.number }}
      - uses: !{{ common.upload_artifact_s3_action }}
        name: Upload C++ Docs Preview
        if: ${{ github.event_name == 'pull_request' && matrix.docs_type == 'cpp' }}
        with:
          retention-days: 14
          if-no-files-found: error
          s3-bucket: doc-previews
          path: cppdocs/
          s3-prefix: pytorch/${{ github.event.pull_request.number }}/cppdocs
{%- endif -%}<|MERGE_RESOLUTION|>--- conflicted
+++ resolved
@@ -285,14 +285,10 @@
             -e PR_LABELS \
             -e MAX_JOBS="$(nproc --ignore=2)" \
             -e SCCACHE_BUCKET \
-<<<<<<< HEAD
+            -e XLA_CLANG_CACHE_S3_BUCKET_NAME \
 {%- if 'rocm' not in test_runner_type %}
-            -e http_proxy="!{{ common.squid_proxy }}" -e https_proxy="!{{ common.squid_proxy }}" -e no_proxy="!{{ common.squid_no_proxy }}" \
-{%- endif %}
-=======
->>>>>>> 9f39a2de
-            -e XLA_CLANG_CACHE_S3_BUCKET_NAME \
             ${PROXY_ENV} \
+{%- endif %}
             --env-file="/tmp/github_env_${GITHUB_RUN_ID}" \
             --ulimit stack=10485760:83886080 \
             --security-opt seccomp=unconfined \
