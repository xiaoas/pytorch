# Owner(s): ["module: __torch_dispatch__"]

import tempfile
import torch
from copy import deepcopy
from torch.library import Library
from torch.cuda.jiterator import _create_jit_fn
import unittest
from torch.testing._internal.common_utils import TestCase, run_tests, TEST_WITH_ROCM, IS_WINDOWS
from torch.utils._mode_utils import no_dispatch
from torch.testing._internal.logging_tensor import LoggingTensor, LoggingTensorReentrant, LoggingTensorMode, \
    log_input, capture_logs, capture_logs_with_logging_tensor_mode
from torch.utils._pytree import tree_map
from torch.utils._python_dispatch import enable_torch_dispatch_mode, push_torch_dispatch_mode, TorchDispatchMode

import logging
from functools import partial

class TestPythonRegistration(TestCase):
    def test_override_aten_ops_with_multiple_libraries(self) -> None:
        x = torch.tensor([1, 2])
        my_lib1 = Library("aten", "IMPL")
        my_lib2 = Library("aten", "IMPL")

        # Example 1
        def my_neg(*args, **kwargs):
            return args[0]._neg_view()

        # Now we are secretly making the operator a view op so autograd needs to know how
        # to handle it
        my_lib1.impl('neg', my_neg, "AutogradCPU")

        self.assertTrue(torch.neg(x).is_neg())

        # RuntimeError: impl("aten::neg", ...):
        # Explicitly provided namespace (aten) in operator name does not match ...
        with self.assertRaisesRegex(RuntimeError, "operator name does not match namespace"):
            my_lib3 = Library("foo", "DEF")
            my_lib3.define("neg(Tensor self) -> Tensor")
            my_lib3.impl(torch.ops.aten.neg.default, my_neg, "AutogradCPU")
            del my_lib3

        # Example 2
        def my_mul(*args, **kwargs):
            return torch.zeros_like(args[0])

        # torch.ops.aten.mul.Tensor
        my_lib2.impl("aten::mul.Tensor", my_mul, "ZeroTensor")

        y = torch._efficientzerotensor(2)
        self.assertFalse(torch.mul(x, y)._is_zerotensor())

        # Assert that a user can't override the behavior of a (ns, op, dispatch_key)
        # combination if someone overrided the behavior for the same before them
        with self.assertRaisesRegex(RuntimeError, 'already a kernel registered from python'):
            my_lib2.impl(torch.ops.aten.mul.Tensor, my_mul, "ZeroTensor")

        del my_lib1

        # Validate that lib2 is not affected by removing lib1
        self.assertFalse(torch.mul(x, y)._is_zerotensor())

        del my_lib2

        # Validate that the old behavior is restored for neg and mul
        self.assertFalse(torch.neg(x).is_neg())
        self.assertTrue(torch.mul(x, y)._is_zerotensor())

    def test_error_if_fn_not_callable(self):
        with self.assertRaisesRegex(TypeError, "Input function is required to be a callable"):
            my_lib = Library("aten", "IMPL")
            my_lib.impl(torch.ops.aten.neg.default, [], "AutogradCPU")

    def test_override_cpu_sum(self) -> None:
        # Example 1
        run = [False]

        def my_sum(*args, **kwargs):
            run[0] = True
            return args[0]

        my_lib1 = Library("aten", "IMPL")
        my_lib1.impl('aten::sum', my_sum, "CPU")
        x = torch.tensor([1, 2])
        self.assertEqual(torch.sum(x), x)
        self.assertTrue(run[0])
        del my_lib1
        # Validate that the old behavior is restored for sum
        self.assertEqual(torch.sum(x), torch.tensor(3))

    def test_override_cuda_with_jiterator(self) -> None:
        def override_where_cuda() -> None:
            # Example 1: Invert the behavior of where's condition input
            not_where_code_string = '''
            template <typename T> T inverted_where(bool cond, T a, T b){
                return !cond ? a : b;
            }
            '''
            jitted_where = _create_jit_fn(not_where_code_string)

            CALLED = [False]

            def inverted_where(*args, **kwargs):
                CALLED[0] = True
                return jitted_where(*args, **kwargs)

            # overriding where's cuda kernel with Jiterator generated kernel
            my_lib = Library("aten", "IMPL")
            my_lib.impl('aten::where.self', inverted_where, "CUDA")

            device = 'cuda'
            cond = torch.tensor([True, True, False], device=device, dtype=torch.bool)
            x = torch.tensor([1, 2, 3], device=device)
            y = torch.tensor([-1, -2, -3], device=device)

            self.assertEqual(torch.where(cond, x, y), torch.tensor([-1, -2, 3]))
            self.assertTrue(CALLED[0])
            del my_lib

            # behavior restored after deregistration
            self.assertEqual(torch.where(cond, x, y), torch.tensor([1, 2, -3]))

        def override_gelu_cuda() -> None:
            # Example 2: Use relu to approximate gelu for faster compute
            fastest_gelu_code_string = '''
            template <typename T> T fast_gelu(T a){
                return a > 0 ? a : 0;
            }
            '''
            jitted_gelu = _create_jit_fn(fastest_gelu_code_string)

            CALLED = [False]

            def fast_gelu(*args, **kwargs):
                CALLED[0] = True
                return jitted_gelu(*args, **kwargs)

            # overriding gelu's cuda kernel with Jiterator generated relu kernel
            my_lib = Library("aten", "IMPL")
            my_lib.impl('aten::gelu', fast_gelu, "CUDA")

            x = torch.rand([3, 3], device='cuda', dtype=torch.float)
            self.assertEqual(torch.nn.functional.gelu(x), torch.nn.functional.relu(x))
            self.assertTrue(CALLED[0])
            del my_lib

            # behavior restored after deregistration
            self.assertNotEqual(torch.nn.functional.gelu(x), torch.nn.functional.relu(x))

        def override_exp_cuda() -> None:
            # Example 3: Preventing exp from exploding for float16
            clipped_exp_code_string = '''
            template <typename T> T clipped_exp(T a){
                return a > T(10.0) ? T(22026.4657948) : exp(a);
            }
            '''
            jitted_exp = _create_jit_fn(clipped_exp_code_string)

            CALLED = [False]

            def clipped_exp(*args, **kwargs):
                CALLED[0] = True
                return jitted_exp(*args, **kwargs)

            # overriding exp's cuda kernel with clipped_exp kernel
            my_lib = Library("aten", "IMPL")
            my_lib.impl('aten::exp', clipped_exp, "CUDA")

            x = torch.tensor([0.0, 100.0], device='cuda', dtype=torch.float16)
            self.assertEqual(torch.exp(x), torch.tensor([1.0, 22026.4657948], dtype=torch.float16))
            self.assertTrue(CALLED[0])
            del my_lib

            # behavior restored after deregistration
            self.assertEqual(torch.exp(x), torch.tensor([1.0, torch.inf], dtype=torch.float16))

        def override_add_cuda() -> None:
            # Example 4: simulate a hardware bug, where the adder is always off by 1
            buggy_add_code_string = '''
            template <typename T> T buggy_add(T a, T b){
                return a + b + T(1);
            }
            '''
            jitted_add = _create_jit_fn(buggy_add_code_string)

            CALLED = [False]

            def buggy_add(*args, **kwargs):
                CALLED[0] = True
                return jitted_add(*args, **kwargs)

            my_lib = Library("aten", "IMPL")
            my_lib.impl('aten::add.Tensor', buggy_add, "CUDA")

            x_cpu = torch.rand([3, 3], device='cpu')
            y_cpu = torch.rand([3], device='cpu')

            x_cuda = x_cpu.cuda()
            y_cuda = y_cpu.cuda()

            self.assertEqual(x_cuda + y_cuda, x_cpu + y_cpu + 1)
            self.assertTrue(CALLED[0])
            del my_lib

            # behavior restored after deregistration
            self.assertEqual(x_cuda + y_cuda, x_cpu + y_cpu)

        if torch.cuda.is_available() and not TEST_WITH_ROCM:
            override_where_cuda()
            override_gelu_cuda()
            override_exp_cuda()
            override_add_cuda()

    def test_extend_library_with_dispatch_key_arg(self):
        def my_sum(*args, **kwargs):
            return args[0]
        my_lib1 = Library("aten", "IMPL", dispatch_key="CPU")

        # RuntimeError: Explicitly provided dispatch key (Conjugate) is
        # inconsistent with the dispatch key of the enclosing TORCH_LIBRARY_IMPL block
        with self.assertRaisesRegex(RuntimeError, "inconsistent with the dispatch key"):
            my_lib1.impl('sum', my_sum, "Conjugate")
        my_lib1.impl('aten::sum', my_sum)
        x = torch.tensor([1, 2])
        self.assertEqual(torch.sum(x), x)
        del my_lib1

    def test_create_new_library(self) -> None:
        my_lib1 = Library("foo", "DEF")

        my_lib1.define("sum(Tensor self) -> Tensor")

        # Example 1
        @torch.library.impl(my_lib1, "sum", "CPU")
        def my_sum(*args, **kwargs):
            return args[0]

        x = torch.tensor([1, 2])
        self.assertEqual(torch.ops.foo.sum(x), x)

        my_lib2 = Library("foo", "IMPL")

        # Example 2
        @torch.library.impl(my_lib2, torch.ops.foo.sum.default, "ZeroTensor")
        def my_sum_zt(*args, **kwargs):
            if args[0]._is_zerotensor():
                return torch._efficientzerotensor(args[0].shape)
            else:
                return args[0]

        y = torch._efficientzerotensor(3)
        self.assertTrue(torch.ops.foo.sum(y)._is_zerotensor())
        self.assertEqual(torch.ops.foo.sum(x), x)

        del my_lib2
        del my_lib1

    @unittest.skipIf(IS_WINDOWS, "Skipped under Windows")
    def test_alias_analysis(self):
        def test_helper(alias_analysis=""):
            my_lib1 = Library("foo", "DEF")

            called = [0]

            @torch.library.define(my_lib1, "_op() -> None", alias_analysis=alias_analysis)
            def _op(*args, **kwargs):
                called[0] += 1

            @torch.jit.script
            def _test():
                torch.ops.foo._op()

            assert "foo::_op" in str(_test.graph)

        with self.assertRaises(AssertionError):
            test_helper("")  # alias_analysis="FROM_SCHEMA"

        test_helper("CONSERVATIVE")

class TestPythonDispatch(TestCase):
    def test_basic(self) -> None:
        with capture_logs() as logs:
            x = LoggingTensor(torch.tensor([3.0]), requires_grad=True)
            log_input("x", x)
            y = x * x
            saved_x = y.grad_fn._saved_self
            grad_y = LoggingTensor(torch.tensor([1.0]))
            log_input("grad_y", grad_y)
            g, = torch.autograd.grad((y,), (x,), (grad_y,))

        self.assertEqual(g.elem, torch.tensor([6.0]))
        with torch.no_grad():
            self.assertEqual(saved_x, x)
            self.assertEqual(saved_x._version, x._version)
            x.add_(2)
            self.assertEqual(saved_x, x)
            # TODO: figure out why broken
            # self.assertEqual(saved_x._version, x._version)
        self.assertExpectedInline('\n'.join(logs), '''\
$0 = input('x')
$1 = torch._ops.aten.mul.Tensor($0, $0)
$2 = input('grad_y')
$3 = torch._ops.aten.mul.Tensor($2, $0)
$4 = torch._ops.aten.mul.Tensor($2, $0)
$5 = torch._ops.aten.add.Tensor($4, $3)''')

    def test_out(self) -> None:
        with capture_logs() as logs:
            x = LoggingTensor(torch.ones(1))
            y = LoggingTensor(torch.zeros(1))
            log_input("x", x)
            log_input("y", y)
            torch.abs(x, out=y)

        self.assertEqual(y.elem, torch.ones(1))
        # TODO: arguably this shouldn't pass and we should complain
        # that out isn't a kwarg
        self.assertExpectedInline('\n'.join(logs), '''\
$0 = input('x')
$1 = input('y')
$2 = torch._ops.aten.abs.out($0, out=$1)''')


    def test_kwarg_only(self) -> None:
        with capture_logs() as logs:
            x = LoggingTensor(torch.ones(1))
            y = LoggingTensor(torch.ones(1, 1))
            z = LoggingTensor(torch.ones(1))
            log_input("x", x)
            log_input("y", y)
            log_input("z", z)
            torch.addmv(x, y, z)
            torch.addmv(x, y, z, beta=1)
            torch.addmv(x, y, z, beta=2)
            torch.addmv(x, y, z, alpha=2)
            torch.addmv(x, y, z, beta=2, alpha=2)

        # The expectation is that beta/alpha don't show up when they're
        # defaulted.  This is even if the user explicitly specified it.
        self.assertExpectedInline('\n'.join(logs), '''\
$0 = input('x')
$1 = input('y')
$2 = input('z')
$3 = torch._ops.aten.addmv.default($0, $1, $2)
$4 = torch._ops.aten.addmv.default($0, $1, $2)
$5 = torch._ops.aten.addmv.default($0, $1, $2, beta=2)
$6 = torch._ops.aten.addmv.default($0, $1, $2, alpha=2)
$7 = torch._ops.aten.addmv.default($0, $1, $2, beta=2, alpha=2)''')

    def test_kwarg_only_and_positional_default(self) -> None:
        with capture_logs() as logs:
            x = LoggingTensor(torch.ones(1))
            y = LoggingTensor(torch.ones(1))
            log_input("x", x)
            log_input("y", y)
            torch.ops.aten.kl_div(x, y)
            torch.ops.aten.kl_div(x, y, 2)
            torch.ops.aten.kl_div(x, y, log_target=True)
            torch.ops.aten.kl_div(x, y, 2, log_target=True)

        # What we are testing here is that we omit reduction
        # if it is defaulted, even if a kwarg is set
        self.assertExpectedInline('\n'.join(logs), '''\
$0 = input('x')
$1 = input('y')
$2 = torch._ops.aten.kl_div.default($0, $1)
$3 = torch._ops.aten.kl_div.default($0, $1, 2)
$4 = torch._ops.aten.kl_div.default($0, $1, log_target=True)
$5 = torch._ops.aten.kl_div.default($0, $1, 2, log_target=True)''')

    def test_produce_real_type(self) -> None:
        with capture_logs() as logs:
            x = LoggingTensor(torch.ones(2, 2))
            log_input("x", x)
            x.to(dtype=torch.double)  # non-optional dtype
            torch.cumprod(x, 0, dtype=torch.double)  # optional dtype
            x[:, 1].contiguous(memory_format=torch.contiguous_format)  # optional memory format
            # There doesn't appear to be any layout signatures which are
            # triggerable using tensor subclasses (need to use a mode)

        self.assertExpectedInline('\n'.join(logs), '''\
$0 = input('x')
$1 = torch._ops.aten._to_copy.default($0, dtype=torch.float64)
$2 = torch._ops.aten.cumprod.default($0, 0, dtype=torch.float64)
$3 = torch._ops.aten.slice.Tensor($0, 0, 0, 9223372036854775807)
$4 = torch._ops.aten.select.int($3, 1, 1)
$5 = torch._ops.aten.clone.default($4, memory_format=torch.contiguous_format)''')

    def test_list_ret(self) -> None:
        # test all sequence types are permissible returns
        for list_type in (list, tuple):
            class A(torch._C._TensorBase):
                @staticmethod
                def __new__(cls, elem):
                    return torch.Tensor._make_subclass(cls, elem, elem.requires_grad)

                @classmethod
                def __torch_dispatch__(cls, func, types, args=(), kwargs=None):
                    if func.overloadpacket == torch.ops.aten.split:
                        with no_dispatch():
                            return list_type(torch.split(*args))
                    else:
                        raise AssertionError(f"unrecognized func: {func}")

            self.assertEqual(
                torch.split(A(torch.tensor([0, 1])), 2),
                torch.split(torch.tensor([0, 1]), 2)
            )

    def test_invalid_ret(self) -> None:
        # test invalid return gets reasonable error message
        class A(torch._C._TensorBase):
            @staticmethod
            def __new__(cls, elem):
                return torch.Tensor._make_subclass(cls, elem, elem.requires_grad)

            @classmethod
            def __torch_dispatch__(cls, func, types, args=(), kwargs=None):
                return "arf"

        # Wobbles depending on NDEBUG mode of pybind11
        self.assertRaisesRegex(
            RuntimeError, "Unable to cast", lambda: A(torch.zeros(1)).neg(),
        )
        self.assertRaisesRegexp(
            RuntimeError, "Unable to cast", lambda: A(torch.zeros(1)).detach(),
        )

    def test_detach_appears_twice_when_called_once(self) -> None:
        with capture_logs() as logs:
            x = LoggingTensor(torch.tensor([3.0]), requires_grad=True)
            log_input("x", x)
            x.detach()
        # FIXME: We actually want this to emit a single detach. However,
        # it currently emits two, for reasons unclear to us. Leaving
        # this test here to make sure we don't regress even further (it
        # would be bad if calling .detach() once emits 3+ detaches).
        self.assertExpectedInline('\n'.join(logs), '''\
$0 = input('x')
$1 = torch._ops.aten.detach.default($0)
$2 = torch._ops.aten.detach.default($1)''')

    def test_metadata_change_not_allowed(self) -> None:
        x = LoggingTensor(torch.ones(1))
        y = x.data
        self.assertIsInstance(y, LoggingTensor)
        self.assertRaises(RuntimeError, lambda: y.resize_(4))

    def test_storage(self) -> None:
        # For now, just make sure it doesn't crash.  Ideally, we should
        # return some virtual storage that is safe to work with
        x = LoggingTensor(torch.ones(1))
        self.assertRaises(RuntimeError, lambda: x.storage())

    def test_make_wrapper_subclass_noalloc(self) -> None:
        # This is ludicrously big (8TB) and this should pass because wrapper
        # subclasses don't allocate
        torch.Tensor._make_wrapper_subclass(LoggingTensor, (1000000000000,))

    def test_version(self) -> None:
        x = LoggingTensor(torch.ones(1))
        prev_vc = x._version
        x.detach().add_(2)
        cur_vc = x._version
        self.assertNotEqual(prev_vc, cur_vc)
        x.data.add_(2)
        self.assertEqual(cur_vc, x._version)

    def test_subclass_priority(self) -> None:
        class ErrorA(RuntimeError):
            pass

        class ErrorB(RuntimeError):
            pass

        # The big tests for code coverage are test_precedence_semantics in
        # test_overrides.py; this is just to make sure it is wired up at all
        # correctly for __torch_dispatch__
        class A(torch.Tensor):
            @staticmethod
            def __new__(cls, elem):
                return torch.Tensor._make_subclass(cls, elem, elem.requires_grad)

            @classmethod
            def __torch_dispatch__(cls, func, types, args=(), kwargs=None):
                raise ErrorA

        class B(A):
            @staticmethod
            def __new__(cls, elem):
                return torch.Tensor._make_subclass(cls, elem, elem.requires_grad)

            @classmethod
            def __torch_dispatch__(cls, func, types, args=(), kwargs=None):
                raise ErrorB

        self.assertRaises(ErrorA, lambda: torch.add(A(torch.empty(1)), A(torch.empty(1))))
        self.assertRaises(ErrorB, lambda: torch.add(A(torch.empty(1)), B(torch.empty(1))))
        self.assertRaises(ErrorB, lambda: torch.add(B(torch.empty(1)), A(torch.empty(1))))
        self.assertRaises(ErrorB, lambda: torch.add(B(torch.empty(1)), B(torch.empty(1))))

    def test_format(self) -> None:
        x = LoggingTensor(torch.ones(1))
        s1 = str(x)
        s2 = repr(x)
        s3 = f"{x}"
        self.assertExpectedInline(s1, """LoggingTensor(tensor([1.]))""")
        self.assertEqual(s1, s2)
        self.assertEqual(s1, s3)

    def test_custom_autograd(self) -> None:
        escape = [None]

        class Square(torch.autograd.Function):
            @staticmethod
            def forward(ctx, x):
                y = x ** 2
                ctx.save_for_backward(x)
                return y

            @staticmethod
            def backward(ctx, grad_output):
                assert isinstance(grad_output, LoggingTensor)
                x, = ctx.saved_tensors
                assert isinstance(x, LoggingTensor)
                escape[0] = x
                return grad_output * 2 * x

        with capture_logs() as logs:
            x = LoggingTensor(torch.ones(1), requires_grad=True)
            log_input("x", x)
            x.grad = LoggingTensor(torch.zeros(1))
            log_input("x.grad", x.grad)
            y = Square.apply(x)
            grad_output = LoggingTensor(torch.ones(1))
            log_input("grad_output", grad_output)
            y.backward(grad_output)

        with torch.no_grad():
            self.assertEqual(escape[0], x)
            self.assertEqual(escape[0]._version, x._version)
            # TODO: figure out why x.requires_grad = False doesn't
            # trigger an error for LoggingTensor
            x.add_(2)
            self.assertEqual(escape[0], x)
            # TODO: figure out why this is broken
            # self.assertEqual(escape[0]._version, x._version)

        self.assertExpectedInline('\n'.join(logs), '''\
$0 = input('x')
$1 = input('x.grad')
$2 = torch._ops.aten.pow.Tensor_Scalar($0, 2)
$3 = input('grad_output')
$4 = torch._ops.aten.mul.Tensor($3, 2)
$5 = torch._ops.aten.mul.Tensor($4, $0)
$6 = torch._ops.aten.add_.Tensor($1, $5)''')

    def test_subclass_creation(self):
        # Make sure these statements runs without error
        # In particular checking that when internal detach returns
        # subclasses, these are cleanly overwritten.
        class Foo(torch.Tensor):
            pass

        err_msg = "subclass Foo but.*already associated to a python object of type LoggingTensor"
        with self.assertRaisesRegex(RuntimeError, err_msg):
            a = torch.Tensor._make_subclass(Foo, LoggingTensor(torch.rand(2)))
        with self.assertRaisesRegex(RuntimeError, err_msg):
            b = LoggingTensor(torch.rand(2)).as_subclass(Foo)
        with self.assertRaisesRegex(RuntimeError, err_msg):
            Foo(LoggingTensor(torch.rand(2)))

        with self.assertRaisesRegex(TypeError, "Foo must define __torch_dispatch__"):
            torch.Tensor._make_wrapper_subclass(Foo, (2, 2))

    def test_new_ones(self) -> None:
        class MyTensor(torch.Tensor):
            __torch_function__ = torch._C._disabled_torch_function_impl

            @classmethod
            def __torch_dispatch__(cls, func, types, args=(), kwargs=None):
                return MyTensor(3)

        self.assertEqual(type(MyTensor(2).new_ones(3)), MyTensor)

    def test_like(self) -> None:
        class MyTensor(torch.Tensor):
            __torch_function__ = torch._C._disabled_torch_function_impl

            @classmethod
            def __torch_dispatch__(cls, func, types, args=(), kwargs=None):
                return MyTensor(3)

        for f in ["empty", "ones", "rand", "randn", "zeros"]:
            f_name = f + "_like"
            self.assertEqual(type(getattr(torch, f_name)(MyTensor(2))), MyTensor)

        self.assertEqual(type(torch.full_like(MyTensor(2), 1.)), MyTensor)
        self.assertEqual(type(torch.randint_like(MyTensor(2), high=3)), MyTensor)

    def test_make_wrapper_subclass_propagates_metadata(self) -> None:
        class WrapperTensor(torch.Tensor):
            elem: torch.Tensor

            __slots__ = ['elem']

            @staticmethod
            def __new__(cls, elem, *args, **kwargs):
                r = torch.Tensor._make_wrapper_subclass(  # type: ignore[attr-defined]
                    cls, elem.size(),
                    dtype=elem.dtype, layout=elem.layout,
                    device=elem.device, requires_grad=elem.requires_grad,
                    strides=elem.stride(), storage_offset=elem.storage_offset())
                r.elem = elem
                return r

            @classmethod
            def __torch_dispatch__(cls, func, types, args=(), kwargs=None):
                raise RuntimeError("NYI")

        # non-contiguous strides, non-zero storage offset
        x = torch.randn(4, 6).t().diagonal(offset=2)
        y = WrapperTensor(x)
        self.assertEqual(y.size(), x.size())
        self.assertEqual(y.stride(), x.stride())
        self.assertEqual(y.storage_offset(), x.storage_offset())

    def test_wrapper_subclass_serializes(self) -> None:
        with tempfile.TemporaryFile() as f:
            x = LoggingTensor(torch.randn(3))
            torch.save(x, f)
            f.seek(0)
            x_loaded = torch.load(f)
            self.assertTrue(type(x_loaded) is type(x))
            self.assertEqual(x.elem, x_loaded.elem)
            self.assertFalse(x is x_loaded)

    def test_deepcopy_wrapper_subclass(self) -> None:
        x = LoggingTensor(torch.randn(3))
        x_copy = deepcopy(x)
        self.assertTrue(type(x_copy) is type(x))
        self.assertEqual(x.elem, x_copy.elem)
        self.assertFalse(x is x_copy)

    def test_deepcopy_wrapper_subclass_with_clone_returning_different_type(self) -> None:

        class MyWrapperTensor(torch.Tensor):
            elem: torch.Tensor

            __slots__ = ['elem']

            @staticmethod
            def __new__(cls, elem, *args, **kwargs):
                r = torch.Tensor._make_wrapper_subclass(  # type: ignore[attr-defined]
                    cls, elem.size(),
                    dtype=elem.dtype, layout=elem.layout,
                    device=elem.device, requires_grad=elem.requires_grad,
                    strides=elem.stride(), storage_offset=elem.storage_offset())
                r.elem = elem
                return r

            @classmethod
            def __torch_dispatch__(cls, func, types, args=(), kwargs=None):
                if func.overloadpacket.__name__ == "clone":
                    # Return a plain tensor from clone().
                    return args[0].elem.clone()
                raise RuntimeError("NYI")

            # NB: The default Tensor.__torch_function__ implementation called for deepcopy
            # disables __torch_function__ by the time we get to clone(), so there is no need to
            # explicitly disable __torch_function__ for this subclass.

        x = MyWrapperTensor(torch.randn(3))
        with self.assertRaisesRegex(RuntimeError,
                                    "for which cloning returns another instance of the same subclass"):
            x_copy = deepcopy(x)

    def test_deepcopy_non_wrapper_subclass(self) -> None:

        # Ensure correct error is thrown for common error cases.
        class SubTensorError1(torch.Tensor):
            # Default implementation of new_empty() returns a plain tensor.
            pass

        class SubTensorError2(torch.Tensor):
            # new_empty() incorrectly returns a different type (i.e. a plain tensor).
            def new_empty(self, shape):
                return torch.Tensor(shape)

        for error_cls in [SubTensorError1, SubTensorError2]:
            x = error_cls(3)
            with self.assertRaisesRegex(RuntimeError,
                                        "for which that function returns another instance of the same subclass"):
                x_copy = deepcopy(x)

        # Ensure a correctly implemented new_empty() causes deepcopy() to work.
        class SubTensorSuccess(torch.Tensor):
            def new_empty(self, shape):
                return type(self)(shape)

        x = SubTensorSuccess(3)
        x_copy = deepcopy(x)
        self.assertIs(type(x_copy), type(x))

    def test_index_put_where_only_index_is_subclass(self) -> None:
        called_funcs = []

        class MyTensor(torch.Tensor):
            __torch_function__ = torch._C._disabled_torch_function_impl
            elem: torch.Tensor
            __slots__ = ['elem']

            @staticmethod
            def __new__(cls, elem, *args, **kwargs):
                r = torch.Tensor._make_wrapper_subclass(
                    cls, elem.size(),
                    dtype=elem.dtype, layout=elem.layout,
                    device=elem.device, requires_grad=elem.requires_grad
                )
                r.elem = elem
                return r

            @classmethod
            def __torch_dispatch__(cls, func, types, args=(), kwargs=None):
                called_funcs.append(func)
                return MyTensor(torch.tensor(3))

        x = torch.randn(3, 3)
        idxs = (MyTensor(torch.tensor(0)),)
        v = torch.randn(1)
        res = x.index_put_(idxs, v)
        self.assertEqual(called_funcs, [torch.ops.aten.index_put_.default])

    def test_enable_torch_dispatch_mode_error(self) -> None:
        z = LoggingTensor(torch.empty([]))
        with self.assertRaisesRegex(ValueError, "expected to get TorchDispatchMode, Tensor-like class, or None"):
            with enable_torch_dispatch_mode(z):
                pass

    def test_enable_torch_dispatch_mode_basic(self) -> None:
        with capture_logs(is_mode=True) as logs:
            with enable_torch_dispatch_mode(LoggingTensorMode(inner=None)):
                torch.empty([])
        self.assertExpectedInline('\n'.join(logs), """\
$0 = torch._ops.aten.empty.memory_format([], dtype=torch.float32, device=device(type='cpu'), pin_memory=False)""")

    def test_enable_torch_dispatch_mode_unrelated_tensors(self) -> None:
        x = torch.randn([])
        y = torch.randn([])
        with capture_logs(is_mode=True) as logs:
            with enable_torch_dispatch_mode(LoggingTensorMode(inner=None)):
                x + y
        self.assertExpectedInline('\n'.join(logs), """\
$2 = torch._ops.aten.add.Tensor($0, $1)""")

    def test_nested_push_logging_tensor_mode(self):
        x = torch.randn([])
        y = torch.randn([])
        with capture_logs(is_mode=True) as logs:
            with push_torch_dispatch_mode(LoggingTensorMode):
                with push_torch_dispatch_mode(LoggingTensorMode):
                    torch.empty([])
                    x + y

        self.assertExpectedInline('\n'.join(logs), """\
$0 = torch._ops.aten.empty.memory_format([], dtype=torch.float32, device=device(type='cpu'), pin_memory=False)
$0 = torch._ops.aten.empty.memory_format([], dtype=torch.float32, device=device(type='cpu'), pin_memory=False)
$3 = torch._ops.aten.add.Tensor($1, $2)
$3 = torch._ops.aten.add.Tensor($1, $2)""")

    def test_capture_logs_with_torch_dispatch_mode(self):
        x = torch.randn([])
        y = torch.randn([])
        with capture_logs_with_logging_tensor_mode() as logs:
            torch.empty([])
            x + y
        self.assertExpectedInline('\n'.join(logs), """\
$0 = torch._ops.aten.empty.memory_format([], dtype=torch.float32, device=device(type='cpu'), pin_memory=False)
$3 = torch._ops.aten.add.Tensor($1, $2)""")

        x = torch.randn([])
        y = torch.randn([])

        with capture_logs_with_logging_tensor_mode() as logs1:
            with capture_logs_with_logging_tensor_mode() as logs2:
                torch.empty([])
                x + y

        self.assertExpectedInline('\n'.join(logs2), """\
$0 = torch._ops.aten.empty.memory_format([], dtype=torch.float32, device=device(type='cpu'), pin_memory=False)
$0 = torch._ops.aten.empty.memory_format([], dtype=torch.float32, device=device(type='cpu'), pin_memory=False)
$3 = torch._ops.aten.add.Tensor($1, $2)
$3 = torch._ops.aten.add.Tensor($1, $2)""")

        self.assertEqual(logs1, logs2)

    def test_enable_torch_dispatch_mode_subclass_priority(self) -> None:
        class ErrorA(RuntimeError):
            pass

        class ErrorB(RuntimeError):
            pass

        class A(torch.Tensor):
            @staticmethod
            def __new__(cls, elem):
                return torch.Tensor._make_subclass(cls, elem, elem.requires_grad)

            @classmethod
            def __torch_dispatch__(cls, func, types, args=(), kwargs=None):
                raise ErrorA

        class B(A):
            @staticmethod
            def __new__(cls, elem):
                return torch.Tensor._make_subclass(cls, elem, elem.requires_grad)

            @classmethod
            def __torch_dispatch__(cls, func, types, args=(), kwargs=None):
                raise ErrorB

        a = A(torch.empty(1))
        b = B(torch.empty(1))
        with self.assertRaises(ErrorA):
            a + a
        with self.assertRaises(ErrorB):
            a + b

        # B has precedence over A due to the subclass relationship yet
        # modes take precedence over arguments
        with self.assertRaises(ErrorA):
            with enable_torch_dispatch_mode(A):
                b + b
        with self.assertRaises(ErrorB):
            with enable_torch_dispatch_mode(B):
                a + a
        with self.assertRaises(ErrorB):
            with enable_torch_dispatch_mode(B):
                a + b

    def test_enable_torch_dispatch_mode_respects_no_dispatch(self) -> None:
        with capture_logs(is_mode=True) as logs1:
            with enable_torch_dispatch_mode(LoggingTensorMode(inner=None)):
                torch.ones([2, 3])
                with no_dispatch():
                    torch.ones([2, 3])
        with capture_logs(is_mode=True) as logs2:
            with enable_torch_dispatch_mode(LoggingTensorMode(inner=None)):
                torch.ones([2, 3])
        self.assertEqual(logs1, logs2)

    def test_enable_torch_dispatch_mode_instance(self) -> None:
        class TestMode(TorchDispatchMode):
            def __torch_dispatch__(self, func, types, args=(), kwargs=None):
                if kwargs is None:
                    kwargs = {}
                return func(*args, **kwargs)

        x = TestMode()
        y = torch.tensor([2.])
        with enable_torch_dispatch_mode(x):
            y + y

    def test_nested_enable_torch_dispatch_mode(self) -> None:
        class A(LoggingTensorMode):
            pass

        with self.assertRaisesRegex(ValueError, "there is already an active mode"):
            with enable_torch_dispatch_mode(LoggingTensorMode(inner=None)):
                with enable_torch_dispatch_mode(A(inner=None)):
                    pass

        # For nesting to be a noop, they need to be the same instance
        with self.assertRaisesRegex(ValueError, "there is already an active mode"):
            with enable_torch_dispatch_mode(LoggingTensorMode(inner=None)):
                with enable_torch_dispatch_mode(LoggingTensorMode(inner=None)):
                    pass

    def test_nesting_with_same_enable_torch_dispatch_mode(self) -> None:
        # "nested" enable_torch_dispatch_modes are allowed if they're the same mode (same instance).
        # It's the equivalent of a noop, so it will only write once to the log
        x = torch.tensor([3.])
        mode = LoggingTensorMode(inner=None)
        with capture_logs(is_mode=True) as logs:
            log_input("x", x)
            with enable_torch_dispatch_mode(mode):
                with enable_torch_dispatch_mode(mode):
                    x + x
        self.assertExpectedInline('\n'.join(logs), '''\
$0 = input('x')
$1 = torch._ops.aten.add.Tensor($0, $0)''')

    def test_enable_torch_dispatch_mode_ignore_preexisting(self):
        class A(TorchDispatchMode):
            def __torch_dispatch__(self, func, types, args=(), kwargs=None):
                raise AssertionError

        x = torch.tensor([3.])
        with capture_logs(is_mode=True) as logs:
            with enable_torch_dispatch_mode(A(inner=None)):
                with enable_torch_dispatch_mode(LoggingTensorMode(inner=None), ignore_preexisting=True):
                    x + x
        self.assertExpectedInline('\n'.join(logs), """\
$1 = torch._ops.aten.add.Tensor($0, $0)""")

    def test_enable_torch_dispatch_mode_replace(self):
        class A(TorchDispatchMode):
            def __torch_dispatch__(self, func, types, args=(), kwargs=None):
                raise AssertionError

        x = torch.tensor([3.])
        outer_mode = A(inner=None)
        with capture_logs(is_mode=True) as logs:
            with enable_torch_dispatch_mode(outer_mode):
                with enable_torch_dispatch_mode(LoggingTensorMode(inner=None), replace=outer_mode):
                    x + x
        self.assertExpectedInline('\n'.join(logs), """\
$1 = torch._ops.aten.add.Tensor($0, $0)""")

    def test_exception_handling(self):
        class A(torch.Tensor):
            @staticmethod
            def __new__(cls, elem):
                return torch.Tensor._make_subclass(cls, elem, elem.requires_grad)

            @classmethod
            def __torch_dispatch__(cls, func, types, args=(), kwargs=None):
                if func.__name__ == 'randn.default':
                    raise RuntimeError()
                return cls(torch.zeros(()))

        with enable_torch_dispatch_mode(A):
            try:
                torch.randn(())
            except RuntimeError:
                pass
            self.assertTrue(isinstance(torch.zeros(()), A))

    def test_push_torch_dispatch_mode(self) -> None:
        class ErrorA(RuntimeError):
            def __init__(self, msg=None):
                return super().__init__(msg)

        class A(TorchDispatchMode):
            def __init__(self, msg=None):
                self.msg = msg

            def __torch_dispatch__(self, func, types, args=(), kwargs=None):
                raise ErrorA(self.msg)

        x = torch.randn(3)
        with self.assertRaises(ErrorA):
            with push_torch_dispatch_mode(A):
                torch.add(x, x)

        with self.assertRaisesRegex(ErrorA, r"partial constructor"):
            with push_torch_dispatch_mode(partial(A, "partial constructor")):
                x + x

    def test_torch_dispatch_mode_stack(self) -> None:
        logs = []

        class Logger(TorchDispatchMode):
            def __init__(self, name):
                self.name = name

            def __torch_dispatch__(self, func, types, args=(), kwargs=None):
                if kwargs is None:
                    kwargs = {}
                logs.append(self.name)
                return func(*args, **kwargs)

        x = torch.randn(1)
        with Logger.push("A"):
            with Logger.push("B"):
                x + x
        self.assertEqual(logs, ["B", "A"])

    def test_push_mode_instance_errors(self):
        class A(TorchDispatchMode):
            pass
        with self.assertRaisesRegex(ValueError, 'instance of TorchDispatchMode'):
            with push_torch_dispatch_mode(A()):
                pass

    def test_push_mode_returns_unrelated(self):
        with self.assertRaisesRegex(ValueError, 'return a TorchDispatchMode'):
            with push_torch_dispatch_mode(lambda *, inner: None):
                pass

    def test_ctor_no_inner(self):
        class A(TorchDispatchMode):
            def __torch_dispatch__(self, func, types, args=(), kwargs=None):
                return torch.zeros([])

        with enable_torch_dispatch_mode(A()):
            x = torch.randn((3, 4))

        self.assertEqual(x, torch.zeros([]))

    def test_with_mode(self):
        class ErrorA(RuntimeError):
            pass

        class A(TorchDispatchMode):
            def __torch_dispatch__(self, func, types, args=(), kwargs=None):
                raise ErrorA()

        with self.assertRaises(ErrorA):
            with A():
                torch.empty([])

    def test_with_mode_created_separately(self):
        class ErrorA(RuntimeError):
            pass

        class A(TorchDispatchMode):
            def __torch_dispatch__(self, func, types, args=(), kwargs=None):
                raise ErrorA()

        x = A()
        with self.assertRaises(ErrorA):
            with x:
                torch.empty([])

    def test_with_nested_modes(self):
        class ErrorA(RuntimeError):
            def __init__(self, msg):
                return super().__init__(msg)

        class A(TorchDispatchMode):
            def __init__(self, msg):
                self.msg = msg

            def __torch_dispatch__(self, func, types, args=(), kwargs=None):
                raise ErrorA(self.msg)

        with self.assertRaisesRegex(ErrorA, "layer2"):
            with A("layer1"):
                with A("layer2"):
                    torch.empty([])

    def test_ctor_in_with_modes(self):
        class ModeTensor(torch.Tensor):
            def __new__(cls, elem, mode):
                r = torch.Tensor._make_subclass(cls, elem, elem.requires_grad)
                r.elem = elem
                r.mode = mode
                return r

            def __torch_dispatch(self, func, types, args=(), kwargs=None):
                with self.mode:
                    return func(*args, **kwargs)

        class Mode(TorchDispatchMode):
            def __torch_dispatch__(self, func, types, args=(), kwargs=None):
                def unwrap(e):
                    if isinstance(e, ModeTensor):
                        return e.elem
                    else:
                        return e

                def wrap(t):
                    if isinstance(t, torch.Tensor):
                        return ModeTensor(t, self)
                    else:
                        return t

                return wrap(func(*tuple(unwrap(a) for a in args), **kwargs))

        x = torch.tensor(4.)
        with Mode():
            y = x + x
            z = y + y
        self.assertIsInstance(y, ModeTensor)
        self.assertIsInstance(z, ModeTensor)

    def test_error_using_same_mode(self):
        class A(TorchDispatchMode):
            pass

        x = A()
        with x:
            with self.assertRaisesRegex(RuntimeError, "has already been used as a mode"):
                with x:
                    pass

    def test_error_using_class_method_on_mode(self):
        class A(TorchDispatchMode):
            @classmethod
            def __torch_dispatch__(cls, func, types, args=(), kwargs=None):
                return func(args, kwargs)

        x = torch.tensor(5.)
        with self.assertRaisesRegex(RuntimeError, "should be a normal method not a class method"):
            with A():
                x + x

<<<<<<< HEAD
    def test_reenable_ancestor_mode(self):
        x = LoggingTensorMode()
        y = LoggingTensorMode()
        with x:
            with y:
                pass

        z = LoggingTensorMode()
        with y:
            with z:
                pass

        with x:
            with z:
                pass

=======
>>>>>>> 5b32c344
    def test_tolist_numpy_with_torch_dispatch_mode(self) -> None:
        x = LoggingTensor(torch.tensor([2.0, 3.0]))
        with self.assertRaisesRegex(RuntimeError, "is not supported for tensor subclasses."):
            x.tolist()
        with self.assertRaisesRegex(RuntimeError, "is not supported for tensor subclasses."):
            x.numpy()
        with self.assertRaises(AssertionError):
            self.assertEqual(x, None)

    def test_enable_torch_dispatch_mode_subclass_autograd_device_check(self) -> None:
        class NonWrapperSubclass(torch.Tensor):
            elem: torch.Tensor

            __slots__ = ['elem']

            @staticmethod
            def __new__(cls, elem, *args, **kwargs):
                # Wrong device here!
                r = torch.Tensor._make_subclass(cls, elem.to("meta"), elem.requires_grad)
                # ...the real tensor is held as an element on the tensor.
                r.elem = elem
                return r

            @classmethod
            def __torch_dispatch__(cls, func, types, args=(), kwargs=None):
                def unwrap(e):
                    return e.elem if isinstance(e, NonWrapperSubclass) else e

                def wrap(e):
                    return NonWrapperSubclass(e) if isinstance(e, torch.Tensor) else e

                rs = tree_map(wrap, func(*tree_map(unwrap, args), **tree_map(unwrap, kwargs)))
                logging.getLogger("NonWrapperSubclass").info(f"{func.__module__}.{func.__name__}", args, kwargs, rs)
                return rs

        x = NonWrapperSubclass(torch.tensor([3.0, 4.0], requires_grad=True))
        y = torch.randn(2, requires_grad=True)
        z = x * y
        self.assertIsInstance(z, NonWrapperSubclass)
        z.sum().backward(torch.tensor(1))
        self.assertEqual(x.grad, y)
        self.assertEqual(y.grad, x)

    def test_none_wrapping(self):
        # A Tensor subclass that returns None when doing add
        # See LoggingTensor above for more details on the subclass
        class SubclassWithNone(torch.Tensor):
            @staticmethod
            def __new__(cls, elem, *args, **kwargs):
                r = torch.Tensor._make_wrapper_subclass(
                    cls, elem.size(),
                    dtype=elem.dtype, layout=elem.layout,
                    device=elem.device, requires_grad=elem.requires_grad
                )
                r.elem = elem
                return r

            @classmethod
            def __torch_dispatch__(cls, func, types, args=(), kwargs=None):
                def unwrap(e):
                    return e.elem if isinstance(e, SubclassWithNone) else e

                def wrap(e):
                    return SubclassWithNone(e) if isinstance(e, torch.Tensor) else e

                rs = tree_map(wrap, func(*tree_map(unwrap, args), **tree_map(unwrap, kwargs)))
                if func.overloadpacket.__name__ == "add":
                    return None
                else:
                    return rs

        x = SubclassWithNone(torch.rand(2))
        # Make sure both run without error
        self.assertIsInstance(x * 2, SubclassWithNone)
        self.assertIsNone(x + 2)

        x.requires_grad_()
        out = x.acos().sum()

        # The backward of acos does add then rsqrt so here we make sure that the
        # undefined Tensor generated by the user code is nicely handled.
        # If acos formula changes in the future, this can be replaced by any other
        # function that does add then something in the backward in a composite way
        with self.assertRaisesRegex(RuntimeError, "but got None"):
            out.backward()

    def test_storage_can_be_converted_to_python_object(self):
        s = torch.Storage()
        z = LoggingTensor(torch.empty([]))
        z.set_(s)

    def test_autograd_in_attr(self):
        # We want the wrapped Tensor to require gradients!
        true_t = torch.rand(2, requires_grad=True)
        t = LoggingTensorReentrant(true_t)

        out = t + 2

        self.assertFalse(out.requires_grad)
        self.assertIsNone(out.grad_fn)

        self.assertTrue(out.elem.requires_grad)
        self.assertIsNotNone(out.elem.grad_fn)

        with self.assertRaisesRegex(RuntimeError, "does not require grad"):
            out.sum().backward()

        out.elem.sum().backward()

        self.assertIsNone(t.grad)
        self.assertIsNotNone(t.elem.grad)

    def test_dispatch_super_call(self):
        called = []

        class SubTensor(torch.Tensor):
            @staticmethod
            def __new__(cls, elem):
                return torch.Tensor._make_subclass(cls, elem)

            __torch_function__ = torch._C._disabled_torch_function_impl

            @classmethod
            def __torch_dispatch__(cls, func, types, args=(), kwargs=None):
                called.append(func)
                return super().__torch_dispatch__(func, types, args, kwargs)

        x = torch.randn(2)
        y = torch.randn(2)
        self.assertEqual(SubTensor(x) + SubTensor(y), x + y)
        self.assertEqual(called, [torch.ops.aten.add.Tensor])

    def test_dispatch_super_call_list_arg(self):
        called = []

        class SubTensorWithListArg(torch.Tensor):
            @staticmethod
            def __new__(cls, elem):
                return torch.Tensor._make_subclass(cls, elem)

            __torch_function__ = torch._C._disabled_torch_function_impl

            @classmethod
            def __torch_dispatch__(cls, func, types, args=(), kwargs=None):
                called.append(func)
                return super().__torch_dispatch__(func, types, list(args), kwargs)

        x = torch.randn(2)
        self.assertEqual(SubTensorWithListArg(x).neg(), x.neg())
        self.assertEqual(called, [torch.ops.aten.neg.default])

    def test_dispatch_super_dont_autograd(self):
        called = []

        class SubTensor(torch.Tensor):
            @staticmethod
            def __new__(cls, elem):
                return torch.Tensor._make_subclass(cls, elem, elem.requires_grad)

            __torch_function__ = torch._C._disabled_torch_function_impl

            @classmethod
            def __torch_dispatch__(cls, func, types, args=(), kwargs=None):
                called.append(func)
                # This argument still requires grad because it was passed
                # through directly...
                self.assertTrue(args[0].requires_grad)
                r = super().__torch_dispatch__(func, types, args, kwargs)
                # But the output better not require grad, because that means
                # you did autograd again in torch dispatch (oops)
                self.assertFalse(r.requires_grad)
                return r

        x = SubTensor(torch.randn(2, requires_grad=True))
        x.neg()
        self.assertEqual(called, [torch.ops.aten.neg.default])

    def test_set_data(self):
        called = 0

        class SubTensor(torch.Tensor):
            __torch_function__ = torch._C._disabled_torch_function_impl

            @classmethod
            def __torch_dispatch__(cls, func, types, args=(), kwargs=None):
                nonlocal called
                called += 1
                return super().__torch_dispatch__(func, types, args, kwargs)

        print(torch._C._get_torch_dispatch_mode())
        x = SubTensor(torch.empty(2))
        x.data
        self.assertEqual(called, 1)
        x.data = torch.empty(2)
        self.assertEqual(called, 1)
        x.data
        self.assertEqual(called, 2)
        self.assertIs(type(x), SubTensor)
        x.set_(torch.empty(2))
        self.assertEqual(called, 3)
        x.data
        self.assertEqual(called, 4)
        self.assertIs(type(x), SubTensor)

    def test_construct_int_tensor(self):
        class SubTensor(torch.Tensor):
            pass
        # should not fail
        SubTensor(torch.zeros(2, dtype=torch.int))

    def test_multiple_ops_subclass(self):
        # This is a Direct Subclass, don't do that!
        class MySubclass(torch.Tensor):
            @staticmethod
            def __new__(cls, elem):
                r = torch.Tensor._make_subclass(cls, elem)
                return r

            __torch_function__ = torch._C._disabled_torch_function_impl

            @classmethod
            def __torch_dispatch__(cls, func, types, args=(), kwargs=None):
                with no_dispatch():
                    return func(*args, **kwargs)

        x = MySubclass(torch.rand(2, 2, dtype=torch.complex64))
        y = x.conj()
        # Details of the bug that this tests for:
        # Here, y dispatch keys are: {PythonTLSSnapshot, AutogradCPU, Conjugate, Python, CPU}
        # There are a few calls to the dispatcher that are going to happen here:
        #  - call_exp: User calling exp on y
        #    - PythonTLSSnapshot: records the TLS on entry and redispatch
        #    - AutogradCPU: no input requires grad, so does nothing and redispatch
        #    - Conjugate: no special implementation for exp: use the fallback that
        #                 first clone the Tensor (to materialize the conj) then redispatch
        #      - call_clone: conjugate fallback calling clone on y
        #        - PythonTLSSnapshot: records the TLS on entry and redispatch
        #        - (AutogradCPU: skipped as autograd added itself to the exclude set above)
        #        - Conjugate: special implementation for clone: just skip this key
        #        - Python: Reset the TLS based on the snapshot above and call the user implementation (this
        #                  actually calls into the dispatcher again but since we disable both our keys
        #                  before, not detailed here)
        #        - exit Python: restore the TLS and exit
        #        - exit Conjugate: nothing was inplace so just exit
        #        - exit PythonTLSSnapshot: done with this call, reset the saved TLS to empty
        #    - Python: Reset the TLS again based on the snapshot. <- this used to fail
        #    - More steps....
        y.exp()

    @staticmethod
    def subclass_helper(cls, data, use_wrapper_subclass, **kwargs):
        if use_wrapper_subclass:
            kwargs["device"] = data.device
            kwargs["dtype"] = data.dtype
            kwargs["layout"] = data.layout
            kwargs["requires_grad"] = True
            return torch.Tensor._make_wrapper_subclass(cls, data.size(), **kwargs)  # type: ignore[attr-defined]
        else:
            return torch.Tensor._make_subclass(cls, data, True, **kwargs)

    def test_is_contiguous_slow_path(self):
        data = torch.randn(3, 3)
        contiguous_data = data.clone()
        not_contiguous_data = torch.as_strided(data.clone(), (2, 2), (1, 2))

        for use_wrapper_subclass in [True, False]:
            class ExampleTensor1(torch.Tensor):
                @staticmethod
                def __new__(cls, data, wrapper):
                    return TestPythonDispatch.subclass_helper(cls, data, wrapper, dispatch_sizes_strides_policy="strides")

                @classmethod
                def __torch_dispatch__(cls, func, types, args, kwargs):
                    return NotImplemented

            class ExampleTensor2(torch.Tensor):
                @staticmethod
                def __new__(cls, data, wrapper):
                    return TestPythonDispatch.subclass_helper(cls, data, wrapper, dispatch_sizes_strides_policy="strides")

                @classmethod
                def __torch_dispatch__(cls, func, types, args, kwargs):
                    if func.overloadpacket == torch.ops.aten.is_contiguous:
                        return contiguous_data.is_contiguous()
                    return NotImplemented

            class ExampleTensor3(torch.Tensor):
                @staticmethod
                def __new__(cls, data, wrapper):
                    return TestPythonDispatch.subclass_helper(cls, data, wrapper, dispatch_sizes_strides_policy="strides")

                @classmethod
                def __torch_dispatch__(cls, func, types, args, kwargs):
                    if func.overloadpacket == torch.ops.aten.is_contiguous:
                        return not_contiguous_data.is_contiguous()
                    return NotImplemented


            err_msg = "no implementation found for 'torch.ops.aten.is_contiguous'"
            e = ExampleTensor1(torch.randn(3, 3), use_wrapper_subclass)
            with self.assertRaisesRegex(TypeError, err_msg):
                e.is_contiguous()
            with self.assertRaisesRegex(TypeError, err_msg):
                e.contiguous()

            e = ExampleTensor2(torch.randn(3, 3), use_wrapper_subclass)
            self.assertEqual(e.is_contiguous(), True)
            e.contiguous()  # this will just return the original TensorImpl since is_contiguous = True

            err_msg = "no implementation found for"
            e = ExampleTensor3(torch.randn(3, 3), use_wrapper_subclass)
            self.assertEqual(e.is_contiguous(), False)
            with self.assertRaisesRegex(TypeError, err_msg):
                e.contiguous()

    def test_device_slowpath(self):
        for use_wrapper_subclass in [True]:
            class ExampleTensor1(torch.Tensor):
                @staticmethod
                def __new__(cls, data, wrapper):
                    return TestPythonDispatch.subclass_helper(cls, data, wrapper, dispatch_device=True)

                @classmethod
                def __torch_dispatch__(cls, func, types, args, kwargs):
                    return NotImplemented

            class ExampleTensor2(torch.Tensor):
                @staticmethod
                def __new__(cls, data, wrapper):
                    return TestPythonDispatch.subclass_helper(cls, data, wrapper, dispatch_device=True)

                @classmethod
                def __torch_dispatch__(cls, func, types, args, kwargs):
                    if func.overloadpacket == torch.ops.prim.device:
                        return torch.device('meta')
                    return NotImplemented

            class ExampleTensor3(torch.Tensor):
                @staticmethod
                def __new__(cls, data, wrapper):
                    return TestPythonDispatch.subclass_helper(cls, data, wrapper, dispatch_device=True)

                @classmethod
                def __torch_dispatch__(cls, func, types, args, kwargs):
                    if func.overloadpacket == torch.ops.prim.device:
                        return torch.device('meta')
                    return NotImplemented

            err_msg = "no implementation found for 'torch.ops.prim.device'"
            with self.assertRaisesRegex(TypeError, err_msg):
                e = ExampleTensor1(torch.randn(3, 3), use_wrapper_subclass)
                e.device()

            ten = torch.rand([1])
            e = ExampleTensor2(torch.randn(3, 3, device='cpu'), use_wrapper_subclass)
            self.assertEqual(e.device.type, 'meta')
            self.assertEqual(ten.type_as(e).device.type, 'meta')

            e = ExampleTensor3(torch.randn(3, 3, device='cpu'), use_wrapper_subclass)
            self.assertEqual(e.device.type, 'meta')
            self.assertEqual(ten.type_as(e).device.type, 'meta')

    def test_dim_slowpath(self):
        data = torch.randn(3, 3)

        for use_wrapper_subclass in [True, False]:
            class DimNotImplementedTensor(torch.Tensor):
                @staticmethod
                def __new__(cls, data, wrapper):
                    return TestPythonDispatch.subclass_helper(cls, data, wrapper, dispatch_sizes_strides_policy="sizes")

                @classmethod
                def __torch_dispatch__(cls, func, types, args, kwargs):
                    return NotImplemented

            class DimImplementedTensor(torch.Tensor):
                @staticmethod
                def __new__(cls, data, wrapper):
                    return TestPythonDispatch.subclass_helper(cls, data, wrapper, dispatch_sizes_strides_policy="sizes")

                @classmethod
                def __torch_dispatch__(cls, func, types, args, kwargs):
                    if func.overloadpacket == torch.ops.aten.dim:
                        return data.dim()
                    return NotImplemented


            err_msg = "no implementation found for 'torch.ops.aten.dim'"
            e = DimNotImplementedTensor(torch.randn(3, 3), use_wrapper_subclass)
            with self.assertRaisesRegex(TypeError, err_msg):
                e.dim()

            t = DimImplementedTensor(torch.randn(3, 3), use_wrapper_subclass)
            self.assertEqual(t.dim(), 2)

    def test_maybe_tuple_bug(self):
        class T(torch.Tensor):
            @classmethod
            def __torch_function__(cls, *args, **kwargs):
                pass
        a = torch.rand(3)

        a[[T(), T()]]

if __name__ == '__main__':
    run_tests()<|MERGE_RESOLUTION|>--- conflicted
+++ resolved
@@ -1081,7 +1081,7 @@
 
         x = A()
         with x:
-            with self.assertRaisesRegex(RuntimeError, "has already been used as a mode"):
+            with self.assertRaisesRegex(RuntimeError, "has already been used as a mode. Please use a fresh version"):
                 with x:
                     pass
 
@@ -1096,8 +1096,31 @@
             with A():
                 x + x
 
-<<<<<<< HEAD
-    def test_reenable_ancestor_mode(self):
+    def test_error_with_ancestor(self):
+        x = LoggingTensorMode()
+        with x:
+            pass
+
+        with self.assertRaisesRegex(RuntimeError, "has already been used as a mode. Please use a fresh version"):
+            with x:
+                pass
+
+    def test_restore_errors(self):
+        with self.assertRaisesRegex(RuntimeError, "does not have any ancestors. Use the standard version instead"):
+            with LoggingTensorMode().restore():
+                pass
+
+        x = LoggingTensorMode()
+        with LoggingTensorMode():
+            with x:
+                pass
+
+        with LoggingTensorMode():  # a different mode instance than the one above
+            with self.assertRaisesRegex(RuntimeError, "the current mode is not its ancestor"):
+                with x.restore():
+                    pass
+
+    def test_restore_ancestor_mode(self):
         x = LoggingTensorMode()
         y = LoggingTensorMode()
         with x:
@@ -1105,16 +1128,14 @@
                 pass
 
         z = LoggingTensorMode()
-        with y:
+        with y.restore():
             with z:
                 pass
 
-        with x:
-            with z:
+        with x.restore():
+            with z.restore():
                 pass
 
-=======
->>>>>>> 5b32c344
     def test_tolist_numpy_with_torch_dispatch_mode(self) -> None:
         x = LoggingTensor(torch.tensor([2.0, 3.0]))
         with self.assertRaisesRegex(RuntimeError, "is not supported for tensor subclasses."):
