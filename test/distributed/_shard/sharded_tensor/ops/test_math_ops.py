# Owner(s): ["oncall: distributed"]

import torch
import torch.distributed._shard.sharded_tensor as sharded_tensor
import torch.distributed as dist

from torch.distributed._shard.sharding_spec import (
    ChunkShardingSpec,
    EnumerableShardingSpec,
    ShardMetadata
)
from torch.testing._internal.common_distributed import (
    requires_nccl,
    skip_if_lt_x_gpu,
)

from torch.testing._internal.distributed._shard.sharded_tensor import (
    ShardedTensorTestBase,
    with_comms,
)

from torch.testing._internal.distributed._shard.sharded_tensor._test_ops_common import (
    gen_binary_op_func
)

class TestMathOps(ShardedTensorTestBase):
    @with_comms(init_rpc=False)
    @skip_if_lt_x_gpu(4)
    @requires_nccl()
    def test_basic_math_ops(self):
        ops = ["torch.add", "torch.sub", "torch.mul", "torch.div", "+", "-", "*", "/"]

        spec = ChunkShardingSpec(
            dim=0,
            placements=[
                "rank:0/cuda:0",
                "rank:1/cuda:1",
                "rank:2/cuda:2",
                "rank:3/cuda:3",
            ],
        )

        sharded_lhs = sharded_tensor.rand(spec, (12, 3))
        sharded_rhs = sharded_tensor.rand(spec, (12, 3))
        current_rank = dist.get_rank()
        global_lhs = torch.empty((12, 3), device=current_rank) if current_rank == 0 else None
        global_rhs = torch.empty((12, 3), device=current_rank) if current_rank == 0 else None
        sharded_lhs.gather(dst=0, out=global_lhs)
        sharded_rhs.gather(dst=0, out=global_rhs)

        res = sharded_lhs * 3
        for op in ops:
            binary_op = gen_binary_op_func(op)

            # test basic math ops between ShardedTensors
            sharded_output = binary_op(sharded_lhs, sharded_rhs)
            output = torch.empty((12, 3), device=current_rank) if current_rank == 0 else None
            sharded_output.gather(dst=0, out=output)

            if current_rank == 0:
                global_output = binary_op(global_lhs, global_rhs)

                self.assertEqual(output, global_output)

            # test basic math ops between ShardedTensor and scalar
            scalars = [3, 1.8]
            for scalar in scalars:
                sharded_output_lhs = binary_op(sharded_lhs, scalar)
<<<<<<< HEAD
                output_lhs = torch.empty((12, 3)) if current_rank == 0 else None
=======

                sharded_output_lhs_ = binary_op_(sharded_lhs, scalar)
                self.assertTrue(torch.allclose(sharded_output_lhs, sharded_output_lhs_))
                output_lhs = torch.empty((12, 3), device=current_rank) if current_rank == 0 else None
>>>>>>> 4a57321a
                sharded_output_lhs.gather(dst=0, out=output_lhs)

                sharded_output_rhs = binary_op(scalar, sharded_lhs)
                output_rhs = torch.empty((12, 3), device=current_rank) if current_rank == 0 else None
                sharded_output_rhs.gather(dst=0, out=output_rhs)

                if current_rank == 0:
                    global_output_lhs = binary_op(global_lhs, scalar)
                    global_output_rhs = binary_op(scalar, global_lhs)

                    self.assertEqual(output_lhs, global_output_lhs)
                    self.assertEqual(output_rhs, global_output_rhs)



    @with_comms(init_rpc=False)
    @skip_if_lt_x_gpu(4)
    @requires_nccl()
    def test_math_ops_errors(self):
        spec = ChunkShardingSpec(
            dim=0,
            placements=[
                "rank:0/cuda:0",
                "rank:1/cuda:1",
                "rank:2/cuda:2",
                "rank:3/cuda:3",
            ],
        )
        sharded_lhs = sharded_tensor.rand(spec, (20, 3))
        sharded_rhs = sharded_tensor.rand(spec, (12, 3))

        with self.assertRaisesRegex(RuntimeError, 'Implicit broadcasting not supported'):
            torch.add(sharded_lhs, sharded_rhs)

        spec = EnumerableShardingSpec([
            ShardMetadata(
                shard_offsets=[0, 0],
                shard_sizes=[5, 5],
                placement="rank:0/cuda:0",
            ),
            ShardMetadata(
                shard_offsets=[0, 5],
                shard_sizes=[5, 5],
                placement="rank:1/cuda:1",
            ),
            ShardMetadata(
                shard_offsets=[5, 0],
                shard_sizes=[5, 5],
                placement="rank:2/cuda:2",
            ),
            ShardMetadata(
                shard_offsets=[5, 5],
                shard_sizes=[5, 5],
                placement="rank:3/cuda:3",
            )
        ])

        st = sharded_tensor.rand(spec, 10, 10)

        with self.assertRaisesRegex(TypeError, 'with ChunkShardingSpec supports'):
            torch.add(st, sharded_rhs)<|MERGE_RESOLUTION|>--- conflicted
+++ resolved
@@ -1,6 +1,7 @@
 # Owner(s): ["oncall: distributed"]
 
 import torch
+from torch.distributed._shard import _shard_tensor
 import torch.distributed._shard.sharded_tensor as sharded_tensor
 import torch.distributed as dist
 
@@ -15,17 +16,19 @@
 )
 
 from torch.testing._internal.distributed._shard.sharded_tensor import (
+    TEST_GPU_NUM,
     ShardedTensorTestBase,
     with_comms,
 )
 
 from torch.testing._internal.distributed._shard.sharded_tensor._test_ops_common import (
-    gen_binary_op_func
+    gen_binary_op_func,
+    generate_chunk_sharding_specs_for_test,
 )
 
 class TestMathOps(ShardedTensorTestBase):
     @with_comms(init_rpc=False)
-    @skip_if_lt_x_gpu(4)
+    @skip_if_lt_x_gpu(TEST_GPU_NUM)
     @requires_nccl()
     def test_basic_math_ops(self):
         ops = ["torch.add", "torch.sub", "torch.mul", "torch.div", "+", "-", "*", "/"]
@@ -48,10 +51,9 @@
         sharded_lhs.gather(dst=0, out=global_lhs)
         sharded_rhs.gather(dst=0, out=global_rhs)
 
-        res = sharded_lhs * 3
         for op in ops:
             binary_op = gen_binary_op_func(op)
-
+            binary_op_ = gen_binary_op_func(op, inplace=True)
             # test basic math ops between ShardedTensors
             sharded_output = binary_op(sharded_lhs, sharded_rhs)
             output = torch.empty((12, 3), device=current_rank) if current_rank == 0 else None
@@ -66,14 +68,10 @@
             scalars = [3, 1.8]
             for scalar in scalars:
                 sharded_output_lhs = binary_op(sharded_lhs, scalar)
-<<<<<<< HEAD
-                output_lhs = torch.empty((12, 3)) if current_rank == 0 else None
-=======
 
                 sharded_output_lhs_ = binary_op_(sharded_lhs, scalar)
                 self.assertTrue(torch.allclose(sharded_output_lhs, sharded_output_lhs_))
                 output_lhs = torch.empty((12, 3), device=current_rank) if current_rank == 0 else None
->>>>>>> 4a57321a
                 sharded_output_lhs.gather(dst=0, out=output_lhs)
 
                 sharded_output_rhs = binary_op(scalar, sharded_lhs)
@@ -90,7 +88,7 @@
 
 
     @with_comms(init_rpc=False)
-    @skip_if_lt_x_gpu(4)
+    @skip_if_lt_x_gpu(TEST_GPU_NUM)
     @requires_nccl()
     def test_math_ops_errors(self):
         spec = ChunkShardingSpec(
@@ -133,5 +131,56 @@
 
         st = sharded_tensor.rand(spec, 10, 10)
 
-        with self.assertRaisesRegex(TypeError, 'with ChunkShardingSpec supports'):
-            torch.add(st, sharded_rhs)+        with self.assertRaisesRegex(RuntimeError, 'not supported'):
+            torch.add(st, sharded_rhs)
+
+
+    @with_comms(init_rpc=False)
+    @skip_if_lt_x_gpu(TEST_GPU_NUM)
+    @requires_nccl()
+    def test_sharded_bmm(self):
+        for spec in generate_chunk_sharding_specs_for_test(0):
+            lhs = torch.rand(15, 4, 5).cuda(self.rank)
+            rhs = torch.rand(15, 5, 6).cuda(self.rank)
+            tensor = lhs.bmm(rhs)
+            st_lhs = _shard_tensor(lhs, spec)
+            st_rhs = _shard_tensor(rhs, spec)
+            st_expected = _shard_tensor(tensor, spec)
+            self.assertTrue(torch.allclose(torch.bmm(st_lhs, st_rhs), st_expected))
+            self.assertTrue(torch.allclose(st_lhs.bmm(st_rhs), st_expected))
+
+
+    @with_comms(init_rpc=False)
+    @skip_if_lt_x_gpu(TEST_GPU_NUM)
+    @requires_nccl()
+    def test_sharded_bmm_errors(self):
+        specs = generate_chunk_sharding_specs_for_test(0)
+        st_lhs = sharded_tensor.rand(specs[0], (15, 5, 6))
+        st_rhs = sharded_tensor.rand(specs[1], (15, 5, 6))
+        with self.assertRaisesRegex(
+            NotImplementedError,
+            'Both st and st2 need to have same placements for bmm',
+        ):
+            torch.bmm(st_lhs, st_rhs)
+        for spec in specs:
+            st_lhs = sharded_tensor.rand(spec, (20, 3))
+            st_rhs = sharded_tensor.rand(spec, (20, 3))
+            with self.assertRaisesRegex(
+                TypeError,
+                'both st and st2 need to be a 3D ShardedTensor',
+            ):
+                torch.bmm(st_lhs, st_rhs)
+            rhs = torch.rand(15, 5, 6).cuda(self.rank)
+            with self.assertRaisesRegex(
+                TypeError,
+                'st2 needs to be a ShardedTensor for torch.bmm',
+            ):
+                torch.bmm(st_lhs, rhs)
+            spec.dim = 1
+            st_lhs = sharded_tensor.rand(spec, (15, 5, 6))
+            st_rhs = sharded_tensor.rand(spec, (15, 5, 6))
+            with self.assertRaisesRegex(
+                NotImplementedError,
+                'Only support performing bmm on tensors sharded on dim 0 now',
+            ):
+                torch.bmm(st_lhs, st_rhs)