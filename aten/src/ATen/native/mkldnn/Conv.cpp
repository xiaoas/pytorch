--- conflicted
+++ resolved
@@ -127,9 +127,7 @@
         "mkldnn_convolution: bf16 path needs the cpu support avx512bw, avx512vl and avx512dq");
   }
 
-  const auto memory_format = input.suggest_memory_format();
-  bool is_channels_last = memory_format == at::MemoryFormat::ChannelsLast ||
-      memory_format == at::MemoryFormat::ChannelsLast3d;
+  bool is_channels_last = input.suggest_memory_format() == at::MemoryFormat::ChannelsLast;
 
   auto output_sizes = conv_output_size(input.sizes(), weight.sizes(), padding, stride, dilation);
   auto output = at::empty({0}, input.options());
@@ -173,6 +171,7 @@
   } else if (!is_channels_last) {
     return mkldnn_to_dense(MKLDNNTensor(y, input.options()));
   } else {
+    TORCH_INTERNAL_ASSERT(y.get_desc().is_nhwc());
     return output;
   }
 }
@@ -181,9 +180,7 @@
     IntArrayRef input_size, const Tensor& grad_output, const Tensor& weight,
     IntArrayRef padding, IntArrayRef stride, IntArrayRef dilation, int64_t groups, bool bias_defined)
 {
-  const auto memory_format = grad_output.suggest_memory_format();
-  bool is_channels_last = memory_format == at::MemoryFormat::ChannelsLast ||
-      memory_format == at::MemoryFormat::ChannelsLast3d;
+  bool is_channels_last = grad_output.suggest_memory_format() == at::MemoryFormat::ChannelsLast;
   auto grad_input = at::empty({0}, grad_output.options());
 
   auto grad_y = itensor_from_tensor(grad_output);
@@ -210,6 +207,7 @@
   } else if (!is_channels_last){
     return mkldnn_to_dense(MKLDNNTensor(grad_x, grad_output.options()));
   } else {
+    TORCH_INTERNAL_ASSERT(grad_x.get_desc().is_nhwc());
     return grad_input;
   }
 }
@@ -218,9 +216,7 @@
     IntArrayRef weight_size, const Tensor& grad_output, const Tensor& input,
     IntArrayRef padding, IntArrayRef stride, IntArrayRef dilation, int64_t groups, bool bias_defined)
 {
-  const auto memory_format = grad_output.suggest_memory_format();
-  bool is_channels_last = memory_format == at::MemoryFormat::ChannelsLast ||
-      memory_format == at::MemoryFormat::ChannelsLast3d;
+  bool is_channels_last = grad_output.suggest_memory_format() == at::MemoryFormat::ChannelsLast;
 
   const ideep::tensor grad_y = itensor_from_tensor(grad_output);
   const ideep::tensor x = itensor_from_tensor(input);
@@ -257,7 +253,7 @@
         bias_defined ? mkldnn_to_dense(MKLDNNTensor(grad_b, grad_output.options())) : Tensor());
   } else {
     return std::make_tuple(
-        mkldnn_to_dense(MKLDNNTensor(grad_w, grad_output.options())).to(memory_format),
+        mkldnn_to_dense(MKLDNNTensor(grad_w, grad_output.options())).to(at::MemoryFormat::ChannelsLast),
         bias_defined ? mkldnn_to_dense(MKLDNNTensor(grad_b, grad_output.options())) : Tensor());
   }
 }
@@ -278,6 +274,7 @@
     std::tie(grad_weight, grad_bias) = mkldnn_convolution_backward_weights(
       weight.sizes(), grad_output, input, padding, stride, dilation, groups, output_mask[2]);
   }
+
   return std::make_tuple(grad_input, grad_weight, grad_bias);
 }
 
@@ -317,9 +314,7 @@
         "mkldnn_convolution_transpose: bf16 path needs the cpu support avx512bw, avx512vl and avx512dq");
   }
 
-  const auto memory_format = input.suggest_memory_format();
-  bool is_channels_last = memory_format == at::MemoryFormat::ChannelsLast ||
-      memory_format == at::MemoryFormat::ChannelsLast3d;
+  bool is_channels_last = input.suggest_memory_format() == at::MemoryFormat::ChannelsLast;
 
   auto output_sizes = conv_input_size(input.sizes(), weight.sizes(), padding, output_padding, stride, dilation, groups);
   auto output = at::empty({0}, input.options());
@@ -366,6 +361,7 @@
   } else if (!is_channels_last) {
     return mkldnn_to_dense(MKLDNNTensor(y, input.options()));
   } else {
+    TORCH_INTERNAL_ASSERT(y.get_desc().is_nhwc());
     return output;
   }
 }
@@ -376,9 +372,7 @@
     int64_t groups, bool bias_defined)
 {
   auto grad_input = at::empty({0}, grad_output.options());
-  const auto memory_format = grad_output.suggest_memory_format();
-  bool is_channels_last = memory_format == at::MemoryFormat::ChannelsLast ||
-      memory_format == at::MemoryFormat::ChannelsLast3d;
+  bool is_channels_last = grad_output.suggest_memory_format() == at::MemoryFormat::ChannelsLast;
 
   auto grad_y = itensor_from_tensor(grad_output);
   auto w = itensor_view_from_dense(weight).transpose_(0, 1);
@@ -404,6 +398,7 @@
   } else if (!is_channels_last){
     return mkldnn_to_dense(MKLDNNTensor(grad_x, grad_output.options()));
   } else {
+    TORCH_INTERNAL_ASSERT(grad_x.get_desc().is_nhwc());
     return grad_input;
   }
 }
@@ -413,9 +408,7 @@
     IntArrayRef padding, IntArrayRef output_padding, IntArrayRef stride, IntArrayRef dilation,
     int64_t groups, bool bias_defined)
 {
-  const auto memory_format = grad_output.suggest_memory_format();
-  bool is_channels_last = memory_format == at::MemoryFormat::ChannelsLast ||
-      memory_format == at::MemoryFormat::ChannelsLast3d;
+  bool is_channels_last = grad_output.suggest_memory_format() == at::MemoryFormat::ChannelsLast;
 
   auto grad_y = itensor_from_tensor(grad_output);
   auto x = itensor_from_tensor(input);
@@ -452,13 +445,8 @@
         bias_defined ? mkldnn_to_dense(MKLDNNTensor(grad_b, grad_output.options())) : Tensor());
   } else {
     return std::make_tuple(
-<<<<<<< HEAD
-        mkldnn_to_dense(MKLDNNTensor(grad_w, grad_output.options())).to(memory_format),
-        mkldnn_to_dense(MKLDNNTensor(grad_b, grad_output.options())));
-=======
         mkldnn_to_dense(MKLDNNTensor(grad_w, grad_output.options())).to(at::MemoryFormat::ChannelsLast),
         bias_defined ? mkldnn_to_dense(MKLDNNTensor(grad_b, grad_output.options())) : Tensor());
->>>>>>> 65fa1964
   }
 }
 
