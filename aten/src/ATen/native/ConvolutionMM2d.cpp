#include <ATen/ATen.h>
#include <ATen/AccumulateType.h>
#include <ATen/Dispatch.h>
#include <ATen/Parallel.h>
#include <ATen/TensorUtils.h>
#include <ATen/core/grad_mode.h>
#include <ATen/div_rtn.h>
#include <ATen/native/Unfold2d.h>

namespace at {
namespace native {

namespace {

static inline void slow_conv2d_shape_check(
    const Tensor& input,
    const Tensor& grad_output,
    const Tensor& weight,
    const Tensor& bias,
    int64_t kernel_height,
    int64_t kernel_width,
    int64_t stride_height,
    int64_t stride_width,
    int64_t pad_height,
    int64_t pad_width,
    bool weight_optional) {
  TORCH_CHECK(
      kernel_width > 0 && kernel_height > 0,
      "kernel size should be greater than zero, but got kernel_height: ",
      kernel_height,
      " kernel_width: ",
      kernel_width);
  TORCH_CHECK(
      stride_width > 0 && stride_height > 0,
      "stride should be greater than zero, but got stride_height: ",
      stride_height,
      " stride_width: ",
      stride_width);

  if (weight.defined()) {
    TORCH_CHECK(
        weight.numel() > 0 && (weight.dim() == 2 || weight.dim() == 4),
        "non-empty 2D or 4D weight tensor expected, but got: ",
        weight.sizes());
    if (bias.defined()) {
      check_dim_size(bias, 1, 0, weight.size(0));
    }
  } else {
    TORCH_CHECK(weight_optional, "weight tensor is undefined");
  }

  const int64_t ndim = input.dim();
  const int64_t dim_batch = 0;
  const int64_t dim_planes = 1;
  const int64_t dim_height = 2;
  const int64_t dim_width = 3;

  // Allow for empty batch size but not other dimensions
  bool valid_empty = ndim == 4 && input.size(dim_batch) == 0 &&
      input.size(dim_planes) != 0 && input.size(dim_height) != 0 &&
      input.size(dim_width) != 0;

  TORCH_CHECK(
      (input.numel() > 0 || valid_empty) && ndim == 4,
      "non-empty 4D input tensor expected but got: ",
      input.sizes());

  const int64_t input_height = input.size(dim_height);
  const int64_t input_width = input.size(dim_width);

  const int64_t exact_input_height = input_height + 2 * pad_height;
  const int64_t exact_input_width = input_width + 2 * pad_width;

  TORCH_CHECK(
      exact_input_height >= kernel_height && exact_input_width >= kernel_width,
      "Calculated padded input size per channel: (",
      exact_input_height,
      " x ",
      exact_input_width,
      "). ",
      "Kernel size: (",
      kernel_height,
      " x ",
      kernel_width,
      "). Kernel size can't be greater than actual input size");

  const int64_t output_height =
      div_rtn<int64_t>(exact_input_height - kernel_height, stride_height) + 1;
  const int64_t output_width =
      div_rtn<int64_t>(exact_input_width - kernel_width, stride_width) + 1;

  TORCH_CHECK(
      output_width >= 1 && output_height >= 1,
      "Given input size per channel: (",
      input_height,
      " x ",
      input_width,
      "). "
      "Calculated output size per channel: (",
      output_height,
      " x ",
      output_width,
      "). Output size is too small");

  if (weight.defined()) {
    int64_t n_input_plane = weight.size(1);
    if (weight.dim() == 2) {
      n_input_plane /= (kernel_height * kernel_width);
    }
    check_dim_size(input, ndim, dim_planes, n_input_plane);
  }

  if (grad_output.defined()) {
    if (weight.defined()) {
      int64_t n_output_plane = weight.size(0);
      check_dim_size(grad_output, ndim, dim_planes, n_output_plane);
    } else if (bias.defined()) {
      TORCH_CHECK(bias.numel() > 0, "non-empty bias tensor expected");
      const int64_t n_output_plane = bias.dim() == 0 ? 1 : bias.size(0);
      check_dim_size(grad_output, ndim, dim_planes, n_output_plane);
    }
    check_dim_size(grad_output, ndim, dim_height, output_height);
    check_dim_size(grad_output, ndim, dim_width, output_width);
  }
}

static Tensor view_weight_2d(const Tensor& weight_) {
  Tensor weight = weight_.contiguous();
  if (weight.dim() == 4) {
    const int64_t s1 = weight.size(0);
    const int64_t s2 = weight.size(1) * weight.size(2) * weight.size(3);
    return weight.view({s1, s2});
  } else {
    return weight;
  }
}

static void slow_conv2d_update_output_frame(
    Tensor& input,
    Tensor& output,
    const Tensor& weight,
    const Tensor& bias,
    Tensor& finput,
    int64_t kernel_height,
    int64_t kernel_width,
    int64_t stride_height,
    int64_t stride_width,
    int64_t pad_height,
    int64_t pad_width,
    int64_t n_input_plane,
    int64_t input_height,
    int64_t input_width,
    int64_t n_output_plane,
    int64_t output_height,
    int64_t output_width) {
  // Note: this is a no_group conv2d
  if ((input.ndimension() == 4) && (kernel_height == 1) && (stride_height == 1) && (pad_height == 0) &&
      (kernel_width == 1) && (stride_width == 1) && (pad_width == 0)) {
    auto output2d =
        output.reshape({n_output_plane, output_height * output_width});
    auto weight_new =
        weight.view({n_output_plane, n_input_plane});
    auto input_new =
        input.view({n_input_plane, output_height * output_width});

    if (bias.defined()) {
      output.copy_(bias.unsqueeze(-1).unsqueeze(-1));
      output2d.addmm_(weight_new, input_new, 1, 1);
    } else {
      at::mm_out(output2d, weight_new, input_new);
    }
    return;
  }
  unfolded2d_copy_stub(
      kCPU,
      finput,
      input,
      kernel_height,
      kernel_width,
      stride_height,
      stride_width,
      pad_height,
      pad_width,
      n_input_plane,
      input_height,
      input_width,
      output_height,
      output_width);

  auto output2d =
      output.reshape({n_output_plane, output_height * output_width});
  if (bias.defined()) {
    output.copy_(bias.unsqueeze(-1).unsqueeze(-1));
    output2d.addmm_(weight, finput, 1, 1);
  } else {
    output2d.addmm_(weight, finput, 0, 1);
  }
}

void slow_conv2d_backward_update_grad_input_frame(
    Tensor& grad_input,
    const Tensor& grad_output,
    const Tensor& weight,
    Tensor& fgrad_input,
    int64_t kernel_height,
    int64_t kernel_width,
    int64_t stride_height,
    int64_t stride_width,
    int64_t pad_height,
    int64_t pad_width) {
  auto grad_output_2d = grad_output.reshape(
      {grad_output.size(0), grad_output.size(1) * grad_output.size(2)});
  fgrad_input.addmm_(weight, grad_output_2d, 0, 1);

  grad_input.zero_();
  unfolded2d_acc_stub(
      kCPU,
      fgrad_input,
      grad_input,
      kernel_height,
      kernel_width,
      stride_height,
      stride_width,
      pad_height,
      pad_width,
      grad_input.size(0),
      grad_input.size(1),
      grad_input.size(2),
      grad_output.size(1),
      grad_output.size(2));
}

void slow_conv2d_backward_out_cpu_template(
    Tensor& grad_input,
    const Tensor& grad_output_,
    const Tensor& input_,
    const Tensor& weight_,
    const Tensor& finput,
    Tensor& fgrad_input,
    IntArrayRef kernel_size,
    IntArrayRef stride,
    IntArrayRef padding) {
  const int64_t kernel_height = kernel_size[0];
  const int64_t kernel_width = kernel_size[1];
  const int64_t pad_height = padding[0];
  const int64_t pad_width = padding[1];
  const int64_t stride_height = stride[0];
  const int64_t stride_width = stride[1];

  const Tensor weight = view_weight_2d(weight_);
  slow_conv2d_shape_check(
      input_,
      grad_output_,
      weight,
      Tensor(),
      kernel_height,
      kernel_width,
      stride_height,
      stride_width,
      pad_height,
      pad_width,
      false);

  const Tensor input = input_.contiguous();
  const Tensor grad_output = grad_output_.contiguous();
  grad_input.resize_as_(input);
  fgrad_input.resize_as_(finput);
  fgrad_input.zero_();
  const Tensor tweight = weight.transpose(0, 1);
  const int64_t batch_size = input.size(0);
  at::parallel_for(0, batch_size, 0, [&](int64_t start, int64_t end) {
    NoGradGuard no_grad;
<<<<<<< HEAD
    AutoDispatchBelowAutograd non_variable_type_mode;
=======
    AutoDispatchBelowADInplaceOrView non_variable_type_mode;
>>>>>>> 98fcdb80
    for (int64_t t = start; t < end; t++) {
      Tensor grad_input_t = grad_input[t];
      Tensor grad_output_t = grad_output[t];
      Tensor fgrad_input_t = fgrad_input[t];
      slow_conv2d_backward_update_grad_input_frame(
          grad_input_t,
          grad_output_t,
          tweight,
          fgrad_input_t,
          kernel_height,
          kernel_width,
          stride_height,
          stride_width,
          pad_height,
          pad_width);
    }
  });
}

void slow_conv2d_backward_parameters_frame(
    Tensor& grad_weight,
    Tensor& grad_bias,
    Tensor& grad_output,
    const Tensor& finput) {
  auto grad_output_2d = grad_output.view(
      {grad_output.size(0), grad_output.size(1) * grad_output.size(2)});
  if (grad_weight.defined()) {
    const Tensor tfinput = finput.transpose(0, 1);
    grad_weight.addmm_(grad_output_2d, tfinput);
  }

  if (grad_bias.defined()) {
    AT_DISPATCH_FLOATING_TYPES_AND(
        at::ScalarType::BFloat16,
        grad_output.scalar_type(),
        "slow_conv2d_backward_parameters",
        [&] {
          auto grad_output_2d_acc = grad_output_2d.accessor<scalar_t, 2>();
          auto grad_bias_acc = grad_bias.accessor<scalar_t, 1>();
          const auto sz = grad_output_2d.size(1);
          for (int64_t i = 0; i < grad_bias.size(0); i++) {
            scalar_t sum = 0;
            for (int64_t k = 0; k < sz; k++) {
              sum += grad_output_2d_acc[i][k];
            }
            grad_bias_acc[i] += sum;
          }
        });
  }
}

static void slow_conv2d_backward_parameters_out_cpu_template(
    Tensor& grad_weight,
    Tensor& grad_bias,
    const Tensor& input_,
    const Tensor& grad_output_,
    const Tensor& finput,
    Tensor fgrad_input,
    IntArrayRef kernel_size,
    IntArrayRef stride,
    IntArrayRef padding) {
  CheckedFrom c = "slow_conv2d_backward_parameters_cpu";
  auto grad_weight_arg = TensorArg(grad_weight, "grad_weight_arg", 0);
  auto grad_bias_arg = TensorArg(grad_bias, "grad_bias_arg", 0);

  const int64_t kernel_height = kernel_size[0];
  const int64_t kernel_width = kernel_size[1];
  const int64_t pad_height = padding[0];
  const int64_t pad_width = padding[1];
  const int64_t stride_height = stride[0];
  const int64_t stride_width = stride[1];

  Tensor grad_weight_2d;
  if (grad_weight.defined()) {
    checkContiguous(c, grad_weight_arg);
    grad_weight_2d = view_weight_2d(grad_weight);
  }

  if (grad_bias.defined()) {
    checkContiguous(c, grad_bias_arg);
  }

  slow_conv2d_shape_check(
      input_,
      grad_output_,
      grad_weight_2d,
      grad_bias,
      kernel_height,
      kernel_width,
      stride_height,
      stride_width,
      pad_height,
      pad_width,
      true);

  auto input = input_.contiguous();
  auto grad_output = grad_output_.contiguous();

  const int64_t batch_size = input.size(0);
  for (int64_t t = 0; t < batch_size; t++) {
    Tensor grad_output_t = grad_output[t];
    Tensor finput_t;
    if (grad_weight_2d.defined()) {
      finput_t = finput[t];
    }

    slow_conv2d_backward_parameters_frame(
        grad_weight_2d, grad_bias, grad_output_t, finput_t);
  }
}

} // namespace

std::tuple<Tensor&, Tensor&, Tensor&> slow_conv2d_forward_out_cpu(const Tensor& self,
    const Tensor& weight_,
    IntArrayRef kernel_size, const c10::optional<Tensor>& bias_opt,
    IntArrayRef stride,
    IntArrayRef padding,
    Tensor& output,
    Tensor& finput,
    Tensor& fgrad_input) {
  // See [Note: hacky wrapper removal for optional tensor]
<<<<<<< HEAD
  const Tensor& bias = c10::value_or_else(bias_opt, [] {return Tensor();});
=======
  c10::MaybeOwned<Tensor> bias_maybe_owned = at::borrow_from_optional_tensor(bias_opt);
  const Tensor& bias = *bias_maybe_owned;
>>>>>>> 98fcdb80

  const int64_t kernel_height = kernel_size[0];
  const int64_t kernel_width = kernel_size[1];
  const int64_t pad_height = padding[0];
  const int64_t pad_width = padding[1];
  const int64_t stride_height = stride[0];
  const int64_t stride_width = stride[1];

  const Tensor weight_2d = view_weight_2d(weight_);

  slow_conv2d_shape_check(
      self,
      Tensor(),
      weight_2d,
      bias,
      kernel_height,
      kernel_width,
      stride_height,
      stride_width,
      pad_height,
      pad_width,
      false);

  const Tensor input = self.contiguous();
  // NOLINTNEXTLINE(clang-diagnostic-unused-variable,clang-analyzer-deadcode.DeadStores)
  const int64_t ndim = input.dim();
  const int64_t dim_planes = 1;
  const int64_t dim_height = 2;
  const int64_t dim_width = 3;

  const int64_t n_input_plane = input.size(dim_planes);
  const int64_t input_height = input.size(dim_height);
  const int64_t input_width = input.size(dim_width);
  const int64_t n_output_plane = weight_2d.size(0);
  const int64_t output_height =
      (input_height + 2 * pad_height - kernel_height) / stride_height + 1;
  const int64_t output_width =
      (input_width + 2 * pad_width - kernel_width) / stride_width + 1;

  const int64_t batch_size = input.size(0);

  if ((input.ndimension() == 4) && (kernel_height == 1) && (stride_height == 1) && (pad_height == 0) &&
      (kernel_width == 1) && (stride_width == 1) && (pad_width == 0)) {
    finput =
        input.view({batch_size, n_input_plane, output_height * output_width})
            .detach();
  } else {
     finput.resize_({batch_size,
                  n_input_plane * kernel_height * kernel_width,
                  output_height * output_width});
  }
  output.resize_({batch_size, n_output_plane, output_height, output_width});

  at::parallel_for(0, batch_size, 0, [&](int64_t start, int64_t end) {
    NoGradGuard no_grad;
<<<<<<< HEAD
    AutoDispatchBelowAutograd non_variable_type_mode;
=======
    AutoDispatchBelowADInplaceOrView non_variable_type_mode;
>>>>>>> 98fcdb80
    for (int64_t t = start; t < end; t++) {
      Tensor input_t = input[t].unsqueeze(0);
      Tensor output_t = output[t];
      Tensor finput_t = finput[t];
      slow_conv2d_update_output_frame(
          input_t,
          output_t,
          weight_2d,
          bias,
          finput_t,
          kernel_height,
          kernel_width,
          stride_height,
          stride_width,
          pad_height,
          pad_width,
          n_input_plane,
          input_height,
          input_width,
          n_output_plane,
          output_height,
          output_width);
    }
  });

  return std::tuple<Tensor&, Tensor&, Tensor&>(output, finput, fgrad_input);
}

std::tuple<Tensor, Tensor, Tensor> slow_conv2d_forward_cpu(
    const Tensor& self,
    const Tensor& weight,
    IntArrayRef kernel_size, const c10::optional<Tensor>& bias_opt,
    IntArrayRef stride,
    IntArrayRef padding) {
  // See [Note: hacky wrapper removal for optional tensor]
<<<<<<< HEAD
  const Tensor& bias = c10::value_or_else(bias_opt, [] {return Tensor();});
=======
  c10::MaybeOwned<Tensor> bias_maybe_owned = at::borrow_from_optional_tensor(bias_opt);
  const Tensor& bias = *bias_maybe_owned;
>>>>>>> 98fcdb80

  auto output = at::empty({0}, self.options());
  auto finput = at::empty({0}, self.options());
  auto fgrad_input = at::empty({0}, self.options());
  at::native::slow_conv2d_forward_out_cpu(
      self,
      weight,
      kernel_size,
      bias,
      stride,
      padding,
      output,
      finput,
      fgrad_input);
  return std::make_tuple(output, finput, fgrad_input);
}

std::tuple<Tensor&, Tensor&, Tensor&> slow_conv2d_backward_out_cpu(const Tensor& grad_output,
    const Tensor& self,
    const Tensor& weight,
    IntArrayRef kernel_size,
    IntArrayRef stride,
    IntArrayRef padding,
    const Tensor& finput,
    const Tensor& fgrad_input,
    Tensor& grad_input,
    Tensor& grad_weight,
    Tensor& grad_bias) {
  if (grad_input.defined()) {
    slow_conv2d_backward_out_cpu_template(
        grad_input,
        grad_output,
        self,
        weight,
        finput,
        // NOLINTNEXTLINE(cppcoreguidelines-pro-type-const-cast)
        const_cast<Tensor&>(fgrad_input),   // cast away auto-generated const of buffer
        kernel_size,
        stride,
        padding);
  }

  if (grad_weight.defined()) {
    grad_weight.resize_(weight.sizes());
    grad_weight.zero_();
  }

  if (grad_bias.defined()) {
    grad_bias.resize_({grad_output.size(1)});
    grad_bias.zero_();
  }

  if (grad_weight.defined() || grad_bias.defined()) {
    slow_conv2d_backward_parameters_out_cpu_template(
        grad_weight,
        grad_bias,
        self,
        grad_output,
        finput,
        fgrad_input,
        kernel_size,
        stride,
        padding);
  }

  return std::tuple<Tensor&, Tensor&, Tensor&>(
      grad_input, grad_weight, grad_bias);
}

std::tuple<Tensor, Tensor, Tensor> slow_conv2d_backward_cpu(
    const Tensor& grad_output,
    const Tensor& self,
    const Tensor& weight,
    IntArrayRef kernel_size,
    IntArrayRef stride,
    IntArrayRef padding,
    const Tensor& finput,
    const Tensor& fgrad_input,
    std::array<bool, 3> output_mask) {
  Tensor grad_input;
  Tensor grad_weight;
  Tensor grad_bias;

  if (output_mask[0]) {
    grad_input = at::empty({0}, grad_output.options());
  }

  if (output_mask[1]) {
    grad_weight = at::empty({0}, grad_output.options());
  }

  if (output_mask[2]) {
    grad_bias = at::empty({0}, grad_output.options());
  }

  at::native::slow_conv2d_backward_out_cpu(
      grad_output,
      self,
      weight,
      kernel_size,
      stride,
      padding,
      finput,
      fgrad_input,
      grad_input,
      grad_weight,
      grad_bias);

  return std::make_tuple(grad_input, grad_weight, grad_bias);
}

Tensor & thnn_conv2d_out(const Tensor & self, const Tensor & weight, IntArrayRef kernel_size, const c10::optional<Tensor>& bias_opt, IntArrayRef stride, IntArrayRef padding, Tensor & output) {
  // See [Note: hacky wrapper removal for optional tensor]
<<<<<<< HEAD
  const Tensor& bias = c10::value_or_else(bias_opt, [] {return Tensor();});
=======
  c10::MaybeOwned<Tensor> bias_maybe_owned = at::borrow_from_optional_tensor(bias_opt);
  const Tensor& bias = *bias_maybe_owned;
>>>>>>> 98fcdb80

  Tensor finput = at::empty({0}, self.options());
  Tensor fgrad_input = at::empty({0}, self.options());
  return std::get<0>(at::thnn_conv2d_forward_out(output, finput, fgrad_input, self, weight, kernel_size, bias, stride, padding));
}

Tensor thnn_conv2d(const Tensor & self, const Tensor & weight, IntArrayRef kernel_size, const c10::optional<Tensor>& bias_opt, IntArrayRef stride, IntArrayRef padding) {
  // See [Note: hacky wrapper removal for optional tensor]
<<<<<<< HEAD
  const Tensor& bias = c10::value_or_else(bias_opt, [] {return Tensor();});
=======
  c10::MaybeOwned<Tensor> bias_maybe_owned = at::borrow_from_optional_tensor(bias_opt);
  const Tensor& bias = *bias_maybe_owned;
>>>>>>> 98fcdb80

  return std::get<0>(at::thnn_conv2d_forward(self, weight, kernel_size, bias, stride, padding));
}

} // namespace native
} // namespace at<|MERGE_RESOLUTION|>--- conflicted
+++ resolved
@@ -270,11 +270,7 @@
   const int64_t batch_size = input.size(0);
   at::parallel_for(0, batch_size, 0, [&](int64_t start, int64_t end) {
     NoGradGuard no_grad;
-<<<<<<< HEAD
-    AutoDispatchBelowAutograd non_variable_type_mode;
-=======
     AutoDispatchBelowADInplaceOrView non_variable_type_mode;
->>>>>>> 98fcdb80
     for (int64_t t = start; t < end; t++) {
       Tensor grad_input_t = grad_input[t];
       Tensor grad_output_t = grad_output[t];
@@ -397,12 +393,8 @@
     Tensor& finput,
     Tensor& fgrad_input) {
   // See [Note: hacky wrapper removal for optional tensor]
-<<<<<<< HEAD
-  const Tensor& bias = c10::value_or_else(bias_opt, [] {return Tensor();});
-=======
   c10::MaybeOwned<Tensor> bias_maybe_owned = at::borrow_from_optional_tensor(bias_opt);
   const Tensor& bias = *bias_maybe_owned;
->>>>>>> 98fcdb80
 
   const int64_t kernel_height = kernel_size[0];
   const int64_t kernel_width = kernel_size[1];
@@ -458,11 +450,7 @@
 
   at::parallel_for(0, batch_size, 0, [&](int64_t start, int64_t end) {
     NoGradGuard no_grad;
-<<<<<<< HEAD
-    AutoDispatchBelowAutograd non_variable_type_mode;
-=======
     AutoDispatchBelowADInplaceOrView non_variable_type_mode;
->>>>>>> 98fcdb80
     for (int64_t t = start; t < end; t++) {
       Tensor input_t = input[t].unsqueeze(0);
       Tensor output_t = output[t];
@@ -498,12 +486,8 @@
     IntArrayRef stride,
     IntArrayRef padding) {
   // See [Note: hacky wrapper removal for optional tensor]
-<<<<<<< HEAD
-  const Tensor& bias = c10::value_or_else(bias_opt, [] {return Tensor();});
-=======
   c10::MaybeOwned<Tensor> bias_maybe_owned = at::borrow_from_optional_tensor(bias_opt);
   const Tensor& bias = *bias_maybe_owned;
->>>>>>> 98fcdb80
 
   auto output = at::empty({0}, self.options());
   auto finput = at::empty({0}, self.options());
@@ -617,12 +601,8 @@
 
 Tensor & thnn_conv2d_out(const Tensor & self, const Tensor & weight, IntArrayRef kernel_size, const c10::optional<Tensor>& bias_opt, IntArrayRef stride, IntArrayRef padding, Tensor & output) {
   // See [Note: hacky wrapper removal for optional tensor]
-<<<<<<< HEAD
-  const Tensor& bias = c10::value_or_else(bias_opt, [] {return Tensor();});
-=======
   c10::MaybeOwned<Tensor> bias_maybe_owned = at::borrow_from_optional_tensor(bias_opt);
   const Tensor& bias = *bias_maybe_owned;
->>>>>>> 98fcdb80
 
   Tensor finput = at::empty({0}, self.options());
   Tensor fgrad_input = at::empty({0}, self.options());
@@ -631,12 +611,8 @@
 
 Tensor thnn_conv2d(const Tensor & self, const Tensor & weight, IntArrayRef kernel_size, const c10::optional<Tensor>& bias_opt, IntArrayRef stride, IntArrayRef padding) {
   // See [Note: hacky wrapper removal for optional tensor]
-<<<<<<< HEAD
-  const Tensor& bias = c10::value_or_else(bias_opt, [] {return Tensor();});
-=======
   c10::MaybeOwned<Tensor> bias_maybe_owned = at::borrow_from_optional_tensor(bias_opt);
   const Tensor& bias = *bias_maybe_owned;
->>>>>>> 98fcdb80
 
   return std::get<0>(at::thnn_conv2d_forward(self, weight, kernel_size, bias, stride, padding));
 }
