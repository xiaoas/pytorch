#pragma once
#include <vector>
#include <cstdint>
#include <string>
#include <unordered_map>
#include <algorithm>

#include <c10/macros/Macros.h>

#include <ATen/core/aten_interned_strings.h>

namespace c10 {

#define FORALL_NS_SYMBOLS(_)         \
  _(namespaces, prim)                \
  _(namespaces, aten)                \
  _(namespaces, cuda)                \
  _(namespaces, onnx)                \
  _(namespaces, attr)                \
  _(namespaces, scope)               \
  _(namespaces, user)                \
  _(namespaces, _caffe2)             \
  _(namespaces, dimname)             \
  _(namespaces, namespaces)          \
  _(prim, Assign)                    \
  _(prim, BroadcastingChunk)         \
  _(prim, BroadcastSizes)            \
  _(prim, ReductionSizes)            \
  _(prim, Constant)                  \
  _(prim, ChunkSizes)                \
  _(prim, ConstantMKLDNNTensor)      \
  _(prim, BroadcastMKLDNNTensors)    \
  _(prim, MKLDNNGroup)               \
  _(prim, MKLDNNHardSwish)           \
  _(prim, MKLDNNHardSigmoid)         \
  _(prim, MKLDNNHardTanh)            \
  _(prim, MKLDNNClamp)               \
  _(prim, Drop)                      \
  _(prim, Eval)                      \
  _(prim, Expand) /* onnx */         \
  _(prim, FusionGroup)               \
  _(prim, CudaFusionGroup)           \
  _(prim, CudaFusionGuard)           \
  _(prim, FunctionalGraph)           \
  _(prim, add_optional)              \
  _(prim, DifferentiableGraph)       \
  _(prim, TensorExprGroup)           \
  _(prim, StaticSubgraph)            \
  _(prim, If)                        \
  _(prim, Jump) /* debug */          \
  _(prim, JumpNZ) /* debug */        \
  _(prim, JumpZ) /* debug */         \
  _(prim, Load)                      \
  _(prim, Loop)                      \
  _(prim, Param)                     \
  _(prim, PackPadded) /* onnx */     \
  _(prim, PadPacked) /* onnx */      \
  _(prim, Placeholder) /* debug */   \
  _(prim, Print)                     \
  _(prim, PythonOp)                  \
  _(prim, IgnoredPythonOp)           \
  _(prim, Reverse)                   \
  _(prim, Return)                    \
  _(prim, ReturnStmt)                \
  _(prim, BreakStmt)                 \
  _(prim, ContinueStmt)              \
  _(prim, ComprehensionScope)        \
  _(prim, Store)                     \
  _(prim, AutogradZero)              \
  _(prim, AutogradAnyNonZero)        \
  _(prim, AutogradAllNonZero)        \
  _(prim, AutogradAllZero)           \
  _(prim, Starred)                   \
  _(prim, TupleConstruct)            \
  _(prim, TupleUnpack)               \
  _(prim, TupleIndex)                \
  _(prim, TupleSlice)                \
  _(prim, ListConstruct)             \
  _(prim, ListUnpack)                \
  _(prim, DictConstruct)             \
  _(prim, ModuleContainerIndex)      \
  _(prim, EnumName)                  \
  _(prim, EnumValue)                 \
  _(prim, StringIndex)               \
  _(prim, NumToTensor)               \
  _(prim, Uninitialized)             \
  _(prim, VarConcat)                 \
  _(prim, VarStack)                  \
  _(prim, With)                      \
  _(prim, Enter)                     \
  _(prim, Exit)                      \
  _(aten, Bool)                      \
  _(aten, Int)                       \
  _(aten, FloatImplicit)             \
  _(aten, ComplexImplicit)           \
  _(aten, IntImplicit)               \
  _(aten, ScalarImplicit)            \
  _(aten, Float)                     \
  _(aten, Complex)                   \
  _(aten, str)                       \
  _(aten, is_pinned)                 \
  _(aten, Delete)                    \
  _(aten, relu_)                     \
  _(aten, gelu_)                     \
  _(aten, relu6)                     \
  _(aten, relu6_)                    \
  _(aten, dropout_)                  \
  _(aten, sigmoid_)                  \
  _(prim, device)                    \
  _(prim, dtype)                     \
  _(prim, layout)                    \
  _(prim, id)                        \
  _(prim, requires_grad)             \
  _(prim, MakeTestTensor) /* test */ \
  _(prim, AutogradAdd)               \
  _(prim, GradOf)                    \
  _(aten, grad)                      \
  _(aten, backward)                  \
  _(prim, Guard)                     \
  _(prim, BailOut)                   \
  _(prim, TypeCheck)                 \
  _(prim, RequiresGradCheck)         \
  _(prim, FallbackGraph)             \
  _(prim, FusedConcat)               \
  _(prim, ConstantChunk)             \
  _(prim, MMTreeReduce)              \
  _(prim, MMBatchSide)               \
  _(prim, list)                      \
  _(prim, dict)                      \
  _(prim, min)                       \
  _(prim, max)                       \
  _(prim, abs)                       \
  _(aten, divmod)                    \
  _(prim, zip)                       \
  _(prim, enumerate)                 \
  _(prim, range)                     \
  _(prim, rangelist)                 \
  _(prim, isinstance)                \
  _(prim, tolist)                    \
  _(prim, unchecked_cast)            \
  _(aten, _grad_sum_to_size)         \
  _(aten, _size_if_not_equal)        \
  _(aten, _ncf_unsqueeze)            \
  _(aten, warn)                      \
  _(aten, sorted)                    \
  _(aten, floordiv)                  \
  _(aten, __range_length)            \
  _(aten, __derive_index)            \
  _(aten, __round_to_zero_floordiv)  \
  _(aten, is_scripting)              \
  _(aten, _unwrap_optional)          \
  _(prim, fork)                      \
  _(prim, forkClosure)               \
  _(prim, RaiseException)            \
  _(prim, Closure)                   \
  _(prim, CreateObject)              \
  _(prim, SetAttr)                   \
  _(prim, GetAttr)                   \
  _(prim, HasAttr)                   \
  _(prim, profile)                   \
  _(prim, profile_ivalue)            \
  _(prim, AddStatValue)              \
  _(prim, TimePoint)                 \
  _(prim, CallFunction)              \
  _(prim, CallMethod)                \
  _(prim, LoopContinuation)          \
  _(prim, annotate)                  \
  _(prim, TracedModuleForward)       \
  _(prim, TracedFork)                \
  _(prim, TracedAttr)                \
  _(prim, rpc_async)                 \
  _(prim, rpc_sync)                  \
  _(prim, rpc_remote)                \
  _(prim, is_cuda)                   \
  _(aten, abs_)                      \
  _(aten, absolute)                  \
  _(aten, absolute_)                 \
  _(aten, acos)                      \
  _(aten, acos_)                     \
  _(aten, arccos)                    \
  _(aten, arccos_)                   \
  _(aten, acosh)                     \
  _(aten, acosh_)                    \
  _(aten, arccosh)                   \
  _(aten, arccosh_)                  \
  _(aten, asin)                      \
  _(aten, asin_)                     \
  _(aten, arcsin)                    \
  _(aten, arcsin_)                   \
  _(aten, asinh)                     \
  _(aten, asinh_)                    \
  _(aten, arcsinh)                   \
  _(aten, arcsinh_)                  \
  _(aten, atan)                      \
  _(aten, atan_)                     \
  _(aten, arctan)                    \
  _(aten, arctan_)                   \
  _(aten, atanh)                     \
  _(aten, atanh_)                    \
  _(aten, arctanh)                   \
  _(aten, arctanh_)                  \
  _(aten, clamp)                     \
  _(aten, clamp_)                    \
  _(aten, clip)                      \
  _(aten, clip_)                     \
  _(aten, det)                       \
  _(aten, linalg_det)                \
  _(aten, matrix_power)              \
  _(aten, linalg_matrix_power)       \
  _(aten, chain_matmul)              \
  _(aten, linalg_multi_dot)          \
  _(aten, linalg_norm)               \
  _(aten, linalg_vector_norm)        \
  _(aten, linalg_matrix_norm)        \
  _(aten, matmul)                    \
  _(aten, linalg_matmul)             \
  _(aten, append)                    \
  _(aten, item)                      \
  _(aten, format)                    \
  _(aten, percentFormat)             \
  _(aten, __not__)                   \
  _(aten, __is__)                    \
  _(aten, __isnot__)                 \
  _(aten, copy)                      \
  _(aten, copy_)                     \
  _(aten, div)                       \
  _(aten, div_)                      \
  _(aten, divide)                    \
  _(aten, divide_)                   \
  _(aten, true_divide)               \
  _(aten, true_divide_)              \
  _(aten, t_)                        \
  _(aten, addbmm_)                   \
  _(aten, addcdiv_)                  \
  _(aten, addcmul_)                  \
  _(aten, addmv_)                    \
  _(aten, addr_)                     \
  _(aten, baddbmm_)                  \
  _(aten, ge)                        \
  _(aten, ge_)                       \
  _(aten, greater_equal)             \
  _(aten, greater_equal_)            \
  _(aten, gt)                        \
  _(aten, gt_)                       \
  _(aten, greater)                   \
  _(aten, greater_)                  \
  _(aten, le)                        \
  _(aten, le_)                       \
  _(aten, less_equal)                \
  _(aten, less_equal_)               \
  _(aten, lerp_)                     \
  _(aten, lt)                        \
  _(aten, lt_)                       \
  _(aten, less)                      \
  _(aten, less_)                     \
  _(aten, isnan)                     \
  _(aten, mul)                       \
  _(aten, mul_)                      \
  _(aten, multiply)                  \
  _(aten, multiply_)                 \
  _(aten, ne)                        \
  _(aten, ne_)                       \
  _(aten, not_equal)                 \
  _(aten, not_equal_)                \
  _(aten, _ger)                      \
  _(aten, ger)                       \
  _(aten, outer)                     \
  _(aten, orgqr)                     \
  _(aten, linalg_householder_product)\
  _(aten, transpose)                 \
  _(aten, transpose_)                \
  _(aten, trapz)                     \
  _(aten, trapezoid)                 \
  _(aten, cumulative_trapezoid)      \
  _(aten, unsqueeze_)                \
  _(aten, __getitem__)               \
  _(aten, _set_item)                 \
  _(aten, manual_seed)               \
  _(aten, set_)                      \
  _(aten, index_put_)                \
  _(aten, device)                    \
  _(aten, hash)                      \
  _(aten, len)                       \
  _(aten, list)                      \
  _(aten, dict)                      \
  _(aten, wait)                      \
  _(aten, save)                      \
  _(aten, sub)                       \
  _(aten, sub_)                      \
  _(aten, subtract)                  \
  _(aten, subtract_)                 \
  _(aten, keys)                      \
  _(aten, ord)                       \
  _(aten, chr)                       \
  _(aten, hex)                       \
  _(aten, oct)                       \
  _(aten, clear)                     \
  _(aten, trunc)                     \
  _(aten, trunc_)                    \
  _(aten, fix)                       \
  _(aten, fix_)                      \
  _(aten, to_mkldnn)                 \
  _(aten, positive)                  \
  _(aten, neg)                       \
  _(aten, neg_)                      \
  _(aten, negative)                  \
  _(aten, negative_)                 \
  _(aten, setdefault)                \
  _(aten, bin)                       \
  _(aten, pop)                       \
  _(aten, insert)                    \
  _(aten, _cat)                      \
  _(aten, cat)                       \
  _(aten, concat)                    \
  _(aten, vstack)                    \
  _(aten, row_stack)                 \
  _(prim, unchecked_unwrap_optional) \
  _(aten, __contains__)              \
  _(prim, BailoutTemplate)           \
  _(prim, grad)                      \
  _(aten, zero_)                     \
  _(aten, fill_)                     \
  _(aten, masked_fill_)              \
  _(cuda, _set_device)               \
  _(cuda, set_stream)                \
  _(cuda, _current_device)           \
  _(cuda, synchronize)               \
  _(aten, swapaxes)                  \
  _(aten, swapaxes_)                 \
  _(aten, swapdims)                  \
  _(aten, swapdims_)                 \
  _(aten, movedim)                   \
  _(aten, moveaxis)                  \
  _(aten, polygamma)                 \
  _(aten, special_polygamma)         \
  _(aten, lgamma)                    \
  _(aten, special_gammaln)           \
  _(aten, logsumexp)                 \
  _(aten, special_logsumexp)         \
  _(aten, digamma)                   \
  _(aten, special_psi)               \
  _(aten, special_digamma)           \
  _(aten, erf)                       \
  _(aten, special_erf)               \
  _(aten, erfc)                      \
  _(aten, special_erfc)              \
  _(aten, special_erfcx)             \
  _(aten, erfinv)                    \
  _(aten, special_erfinv)            \
  _(aten, logit)                     \
  _(aten, special_logit)             \
  _(aten, sigmoid)                   \
  _(aten, special_expit)             \
  _(aten, expm1)                     \
  _(aten, special_expm1)             \
  _(aten, exp2)                      \
  _(aten, special_exp2)              \
  _(aten, log1p)                     \
  _(aten, special_log1p)             \
  _(aten, round)                     \
  _(aten, special_round)             \
  _(aten, sinc)                      \
  _(aten, special_sinc)              \
  _(aten, i0)                        \
  _(aten, special_i0)                \
  _(aten, special_i0e)               \
  _(aten, special_i1)                \
  _(aten, special_i1e)               \
  _(aten, xlogy)                     \
  _(aten, special_xlogy)             \
  _(aten, special_xlog1py)           \
  _(aten, log_softmax)               \
  _(aten, special_log_softmax)       \
  _(aten, special_zeta)              \
  _(aten, igamma)                    \
  _(aten, igamma_)                   \
  _(aten, special_gammainc)          \
  _(aten, igammac)                   \
  _(aten, igammac_)                  \
  _(aten, special_gammaincc)         \
  _(aten, mvlgamma)                  \
  _(aten, special_multigammaln)      \
  _(aten, softmax)                   \
  _(aten, special_softmax)           \
  _(aten, has_torch_function)        \
  _(aten, hardswish)                 \
  _(aten, hardswish_)                \
  _(aten, hardsigmoid_)              \
  _(aten, hardtanh_)                 \
<<<<<<< HEAD
  _(aten, quantize_per_tensor)       \
=======
>>>>>>> a94ed234
  _(aten, dequantize)                \
  FORALL_ATEN_BASE_SYMBOLS(_)        \
  _(onnx, Add)                       \
  _(onnx, Concat)                    \
  _(onnx, Constant)                  \
  _(onnx, ConstantFill)              \
  _(onnx, Div)                       \
  _(onnx, GRU)                       \
  _(onnx, Gather)                    \
  _(onnx, Gemm)                      \
  _(onnx, LSTM)                      \
  _(onnx, MatMul)                    \
  _(onnx, Mul)                       \
  _(onnx, Pow)                       \
  _(onnx, RNN)                       \
  _(onnx, Shape)                     \
  _(onnx, Size)                      \
  _(onnx, Slice)                     \
  _(onnx, Softmax)                   \
  _(onnx, Squeeze)                   \
  _(onnx, Sub)                       \
  _(onnx, Transpose)                 \
  _(onnx, Unsqueeze)                 \
  _(onnx, Loop)                      \
  _(onnx, If)                        \
  _(onnx, Reshape)                   \
  _(onnx, Expand)                    \
  _(onnx, Equal)                     \
  _(onnx, Greater)                   \
  _(onnx, GreaterOrEqual)            \
  _(onnx, Less)                      \
  _(onnx, LessOrEqual)               \
  _(onnx, Not)                       \
  _(onnx, ATen)                      \
  _(onnx, Split)                     \
  _(onnx, ConstantOfShape)           \
  _(onnx, Cast)                      \
  _(onnx, Mod)                       \
  _(onnx, Sqrt)                      \
  _(onnx, SplitToSequence)           \
  _(onnx, SequenceAt)                \
  _(onnx, SequenceConstruct)         \
  _(onnx, SequenceEmpty)             \
  _(onnx, SequenceInsert)            \
  _(onnx, SequenceErase)             \
  _(onnx, ConcatFromSequence)        \
  _(onnx, Identity)                  \
  _(onnx, SoftmaxCrossEntropyLoss)   \
  _(onnx, NegativeLogLikelihoodLoss) \
  _(onnx, LogSoftmax)                \
  _(onnx, ReduceL1)                  \
  _(onnx, ReduceL2)                  \
  _(onnx, Conv)                      \
  _(onnx, BatchNormalization)        \
  _(onnx, ReduceMean)                \
  _(onnx, ReduceProd)                \
  _(onnx, Relu)                      \
  _(onnx, Neg)                       \
  _(onnx, NonZero)                   \
  _(onnx, Range)                     \
  _(onnx, Tile)                      \
  _(onnx, Where)                     \
  FORALL_ATTR_BASE_SYMBOLS(_)        \
  _(attr, Subgraph)                  \
  _(attr, ReverseSubgraph)           \
  _(attr, f_real_outputs)            \
  _(attr, df_input_vjps)             \
  _(attr, df_input_captured_inputs)  \
  _(attr, df_input_captured_outputs) \
  _(attr, df_output_vjps)            \
  _(attr, axes)                      \
  _(attr, axis)                      \
  _(attr, broadcast)                 \
  _(attr, direction)                 \
  _(attr, ends)                      \
  _(attr, inplace)                   \
  _(attr, input_as_shape)            \
  _(attr, is_zero)                   \
  _(attr, num_none)                  \
  _(attr, num_present)               \
  _(attr, perm)                      \
  _(attr, sizes)                     \
  _(attr, starts)                    \
  _(attr, profiled_type)             \
  _(attr, transA)                    \
  _(attr, transB)                    \
  _(attr, name)                      \
  _(attr, a)                         \
  _(attr, b)                         \
  _(attr, beg)                       \
  _(attr, idx)                       \
  _(attr, split)                     \
  _(attr, slot)                      \
  _(attr, kinds)                     \
  _(attr, types)                     \
  _(attr, scope)                     \
  _(attr, keepdims)                  \
  _(attr, cache_id)                  \
  _(attr, new_axis)                  \
  _(attr, warn_id)                   \
  _(attr, allowzero)

// 'prim' symbols are synthetic operators that occur only in the IR
// and don't have corresponding implementations in ATen.

// 'onnx' symbols correspond to ONNX operators.  Their semantics
// are defined in https://github.com/onnx/onnx/blob/master/docs/Operators.md
// The particular version we are targeting is specified by '_onnx_opset_version'
// in torch.onnx.symbolic_helper
//
// In general, most ONNX operators won't get an entry here, because they
// are handled from the Python end.  However, you may occasionally need
// to intern an ONNX symbol here so that you can conveniently write an
// optimization on ONNX operations.

// 'attr' symbols are attribute keys.  They are shared between both ONNX and ATen
// operators (you disambiguate their meaning by looking at the operator itself).
// In general, you only need to define attribute keys that are used by
// onnx or prim; ATen attributes are automatically generated in FORALL_ATTR_BASE_SYMBOLS.

// Note [Symbol allocation]
// ~~~~~~~~~~~~~~~~~~~~~~~~
//
//  1. Symbol namespace is split up into namespaces.
//
//  2. The intended access pattern for built-in symbols is onnx::MatMul
//  in the c10 namespace (this is a Symbol).
//

// Built-in constant definition strategy:
// - Enum is the most convenient way to generate a contiguous sequence
//   of numbers for an identifier.
// - However, an enum gives you a fresh type.  We want onnx::MatMul to
//   be type Symbol, not some random enum type!
// - Therefore, after using enums to generate the sequence of integers,
//   we then declare constexpr Symbols to get everything the actual Symbol
//   type we want.  Symbols must be constexpr to be valid to be "case"ed on.

using unique_t = uint32_t;

const std::string& domain_prefix();

// A Symbol is like an interned string, but with a little extra
// structure; it is namespaced via SymbolNamespace and the resulting
// intern pointers support efficient namespace testing.
struct TORCH_API Symbol {
  explicit constexpr Symbol() : value(0) {};
  explicit constexpr Symbol(unique_t uniq)
  : value(uniq) {}

  // Get a Symbol for a qualified string like "attr::bar"
  static Symbol fromQualString(const std::string & s);

  // Get a Symbol from a domain and an unqualified string like "org.pytorch.attr" and "bar"
  static Symbol fromDomainAndUnqualString(const std::string & d, const std::string & s);

  // Constructors for our various namespaced strings.  This will construct
  // the appropriate namespaced string, e.g., "attr::foo" for the
  // argument "foo", and then attempt to intern it.  DO NOT USE THIS
  // with a string literal; attr::foo should be available in that case
  // (and if it's not, you should add it to the built-ins list above.)
  static Symbol attr(const std::string & s);
  static Symbol aten(const std::string & s);
  static Symbol cuda(const std::string & s);
  static Symbol onnx(const std::string & s);
  static Symbol prim(const std::string & s);
  static Symbol user(const std::string & s);
  static Symbol caffe2(const std::string & s);
  static Symbol dimname(const std::string & s);
  // TODO: eliminate me
  static Symbol scope(const std::string & s);

  bool is_attr() const;
  bool is_aten() const;
  bool is_cuda() const;
  bool is_prim() const;
  bool is_onnx() const;
  bool is_user() const;
  bool is_caffe2() const;
  bool is_dimname() const;

  // So we can switch on this
  constexpr operator unique_t() const {
    return value;
  }

  Symbol ns() const;

  // Give a string corresponding to the unqualified version of this name, e.g.,
  // "mm". Use this in a context where the intended namespace of the string is
  // obvious; this is a *lossy* conversion.
  const char * toUnqualString() const;

  // Give a string corresponding to the qualified version of this name,
  // e.g., "aten::mm".  This string format is made available to Python bindings
  // (so we know how to parse it.)
  const char * toQualString() const;

  // This describes a symbol in a case where humans read it.  At the moment it's
  // the same as toQualString.  This has to be a const char* returned because
  // a lot of printf style macros use it.
  const char * toDisplayString() const;

  // Give a string corresponding to the domain name for the symbol,
  // e.g., "org.pytorch.aten".
  std::string domainString() const;

private:
  explicit Symbol(Symbol ns, const std::string & s);
  unique_t value;
};

static inline bool operator==(Symbol lhs, Symbol rhs) {
  return static_cast<unique_t>(lhs) == static_cast<unique_t>(rhs);
}

enum class _keys : unique_t {
    #define DEFINE_KEY(ns, s) ns##_##s,
    FORALL_NS_SYMBOLS(DEFINE_KEY)
    #undef DEFINE_KEY
    num_symbols
};

#define DEFINE_SYMBOL(s) \
  constexpr Symbol s(static_cast<unique_t>(_keys::s));

#undef DEFINE_SYMBOL

#define DEFINE_SYMBOL(ns, s) \
  namespace ns { constexpr Symbol s(static_cast<unique_t>(_keys::ns##_##s)); }
FORALL_NS_SYMBOLS(DEFINE_SYMBOL)
#undef DEFINE_SYMBOL

inline Symbol Symbol::attr(const std::string & s) { return Symbol::fromQualString("attr::" + s); }
inline Symbol Symbol::aten(const std::string & s)  { return Symbol::fromQualString("aten::" + s); }
inline Symbol Symbol::cuda(const std::string & s)  { return Symbol::fromQualString("cuda::" + s); }
inline Symbol Symbol::onnx(const std::string & s)  { return Symbol::fromQualString("onnx::" + s); }
inline Symbol Symbol::prim(const std::string & s)  { return Symbol::fromQualString("prim::" + s); }
inline Symbol Symbol::scope(const std::string & s) { return Symbol::fromQualString("scope::" + s); }
inline Symbol Symbol::user(const std::string & s) { return Symbol::fromQualString("user::" + s); }
inline Symbol Symbol::caffe2(const std::string & s) { return Symbol::fromQualString("_caffe2::" + s); }
inline Symbol Symbol::dimname(const std::string & s) { return Symbol::fromQualString("dimname::" + s); }
inline bool Symbol::is_attr() const { return ns() == namespaces::attr; }
inline bool Symbol::is_aten() const { return ns() == namespaces::aten; }
inline bool Symbol::is_cuda() const { return ns() == namespaces::cuda; }
inline bool Symbol::is_prim() const { return ns() == namespaces::prim; }
inline bool Symbol::is_onnx() const { return ns() == namespaces::onnx; }
inline bool Symbol::is_user() const { return ns() == namespaces::user; }
inline bool Symbol::is_caffe2() const { return ns() == namespaces::_caffe2; }
inline bool Symbol::is_dimname() const { return ns() == namespaces::dimname; }

} // namespace c10

// make symbol behave like an integer in hash tables
namespace std {
template <>
struct hash<c10::Symbol> {
  size_t operator()(c10::Symbol s) const {
    return std::hash<uint32_t>()(static_cast<uint32_t>(s));
  }
};
}<|MERGE_RESOLUTION|>--- conflicted
+++ resolved
@@ -387,10 +387,7 @@
   _(aten, hardswish_)                \
   _(aten, hardsigmoid_)              \
   _(aten, hardtanh_)                 \
-<<<<<<< HEAD
   _(aten, quantize_per_tensor)       \
-=======
->>>>>>> a94ed234
   _(aten, dequantize)                \
   FORALL_ATEN_BASE_SYMBOLS(_)        \
   _(onnx, Add)                       \
