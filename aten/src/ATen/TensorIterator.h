#pragma once

#include <c10/util/FunctionRef.h>
#include <c10/util/MaybeOwned.h>
#include <c10/util/SmallVector.h>
#include <c10/util/TypeCast.h>
#include <ATen/core/Range.h>
#include <bitset>
#include <ATen/NamedTensorUtils.h>
#include <ATen/TensorMeta.h>

// TensorIterator is a helper class for element-wise operations, such as
// arithmetic, comparisons, and trigonometric functions. It handles
// broadcasting and type conversions of operands.
//
// This is inspired by NumPy's Array Iterator API (NpyIter).
//
// The files Loops.h and Loops.cuh provide functions to build kernels that
// use TensorIterator.
//
// Example:
//
//   auto iter = TensorIteratorConfig()
//     .add_output(output)
//     .add_input(input)
//     .build()
//
// [MyKernel.cpp / MyKernel.cu]
//   cpu_kernel(iter, [](float a, float b) {
//     return a + b;
//   });
//
//   gpu_kernel(iter, []GPU_LAMBDA(float a, float b) -> float {
//     return a + b;
//   });
//
// Note [Common Dtype Computation]
// ~~~~~~~~~~~~~~~~~~~~~~~~~~~~~~
// Some operations have a natural notion of a "common dtype" or
//   "computation dtype" where all inputs are cast to one dtype, the
//   operation is performed, and then the results are cast to all outputs.
//
// TensorIterator infers a common dtype if all inputs have the same dtype,
//   and it computes one using type promotion rules on its inputs if
//   promote_inputs_to_common_dtype_ is true. Attempting to query
//   a common dtype otherwise will throw an exception.
//
// Note that the outputs are not considered when computing a common dtype.

namespace at {

namespace internal {
// This parameter is heuristically chosen to determine the minimum number of
// work that warrants parallelism. For example, when summing an array, it is
// deemed inefficient to parallelise over arrays shorter than 32768. Further,
// no parallel algorithm (such as parallel_reduce) should split work into
// smaller than GRAIN_SIZE chunks.
constexpr int64_t GRAIN_SIZE = 32768;
} // namespace internal

struct DimCounter {
  DimCounter(IntArrayRef shape, Range range);

  void increment(const std::array<int64_t, 2>& step);
  bool is_done() const;
  std::array<int64_t, 2> max_2d_step() const;

  IntArrayRef shape;
  Range range;
  DimVector values;
  int64_t offset;
};

struct TORCH_API OperandInfo {
  using StrideVector = SmallVector<int64_t, 6>;
  OperandInfo() {}
  C10_ALWAYS_INLINE explicit OperandInfo(c10::MaybeOwned<Tensor>&& t) : tensor(std::move(t)) {
    if (tensor->defined()) {
      device = tensor->device();
      target_dtype = tensor->scalar_type();
      current_dtype = target_dtype;
    }
    validate();
  }

  C10_ALWAYS_INLINE ~OperandInfo() = default;

  /// Stride after broadcasting. The stride is in bytes, not number of elements.
  StrideVector stride_bytes;

  /// The tensor operand. Note that the strides, data pointer, and
  /// other attributes may differ due to dimension reordering and
  /// coalescing.
  c10::MaybeOwned<Tensor> tensor;

  // Save the original tensor operand in cases when an output is modified
  // (e.g. if dtype is changed)
  c10::MaybeOwned<Tensor> original_tensor = c10::MaybeOwned<Tensor>::owned(c10::in_place);

  /// The desired device and type for the operand. For inputs, this specifies that
  /// the input should be converted to this type if necessary. For outputs, this
  /// specifies which type to allocate. target_dtype and device are initialized with the dtype and device of the tensor
  /// but during type promotion target_dtype value can become different from tensor's dtype
  /// also, during type promotion target_dtype and device can be set for an undefined tensor so that tensor can be properly
  /// constructed later.
  Device device = kCPU;
  ScalarType target_dtype = ScalarType::Undefined;
  // Caches dtype of the tensor, because scalar_type is an expensive operation
  // If dtype of the tensor is changed (e.g. as a result of type promotion or in allocate_outputs), this
  //value should be changed too.
  ScalarType current_dtype = ScalarType::Undefined;

  bool is_type_defined() const { return target_dtype != ScalarType::Undefined; }
  TensorOptions options() const {
    return TensorOptions(target_dtype).device(device);
  }

  /// The data pointer. This may be different from tensor->data_ptr() if the
  /// iterator is split.
  void* data = nullptr;

  bool is_output = false;

  bool will_resize = false;

  bool is_read_write = false;

  void validate() {
    TORCH_CHECK(
        !tensor->defined() || tensor->layout() == kStrided,
        "unsupported tensor layout: ", tensor->layout());
  }
};

struct SplitUntil32Bit;

enum class FastSetupType : uint8_t {
  NONE,
  CONTIGUOUS,
  CHANNELS_LAST,
  NON_OVERLAPPING_DENSE
};

class TensorIteratorConfig;
struct TensorIterator;

struct TORCH_API TensorIteratorBase : public impl::MetaBase {
  using DimMask = std::bitset<64>;
  using PtrVector = SmallVector<char*, 4>;
  using StrideVector = SmallVector<int64_t, 6>;

  TensorIteratorBase();
  void build(TensorIteratorConfig&);

  // The inner-loop function operates on the fastest moving dimension. It
  // implements element-wise operations in terms of 1-d strided tensors.
  //
  // Arguments:
  //  data: data pointers for each operand (length `ntensors`)
  //  strides: stride for each operand (length `ntensors`)
  //  size: size of inner loop
  //
  // The `size` often matches shape[0], but may be smaller due to
  // parallelization of the inner loop.
  using loop2d_t = c10::function_ref<void(char** data, const int64_t* strides, int64_t size0, int64_t size1)>;

  using loop_subiter_t = c10::function_ref<void(TensorIteratorBase& subiter)>;

  void foreach_reduced_elt(loop_subiter_t loop, bool parallelize=true);

  int ndim() const { return shape_.size(); }
  IntArrayRef shape() const { return shape_; }
  int64_t numel() const;
  int ntensors() const { return operands_.size(); }
  int noutputs() const { return num_outputs_; }
  int ninputs() const { return ntensors() - noutputs(); }
  IntArrayRef view_offsets() const { return view_offsets_; }

  /// number of elements in the output operand. this is the same as numel() for
  /// operations that are not reductions.
  int64_t num_output_elements() const;

  /// number of reduced dimensions in a reduction operation
  int num_reduce_dims() const;

  /// 1-dimensional iteration and no buffering or type conversion
  bool is_trivial_1d() const;
  /// Reducible to 1-dimensional and all operands are contiguous
  bool is_contiguous() const;
  bool is_dim_reduced(int dim) const;

  /// Accessors for each operand
  IntArrayRef strides(int arg) const { return operands_[arg].stride_bytes; }
  void* data_ptr(int arg) const;
  ScalarType dtype(int arg=0) const { return operands_[arg].current_dtype; }
  ScalarType common_dtype() const {
    TORCH_INTERNAL_ASSERT(common_dtype_ != ScalarType::Undefined, "Queried for invalid common dtype!");
    return common_dtype_;
  }
  ScalarType input_dtype(int arg=0) const { return operands_[num_outputs_ + arg].current_dtype; }
  Device device(int arg=0) const { return operands_[arg].device; }
  DeviceType device_type(int arg=0) const { return device(arg).type(); }
  int64_t element_size(int arg) const { return elementSize(dtype(arg)); }
  bool is_scalar(int arg) const;
  bool is_cpu_scalar(int arg) const;

  const Tensor& tensor(int arg) const { return *operands_[arg].tensor; }

  const Tensor& output(int arg=0) const {
    AT_ASSERT(arg < num_outputs_);
    return *operands_[arg].tensor;
  }

  // Copies from temporary outputs back to the original outputs
  // NOTE: only used on CPU
  void cast_outputs();

  Tensor input(int arg=0) const {
    AT_ASSERT(arg >= 0 && arg < ntensors() - num_outputs_);
    return *operands_[num_outputs_ + arg].tensor;
  }

  /// Removes an operand from this iterator
  void remove_operand(int arg);
  /// Shrinks an iterated dimension
  void narrow(int dim, int64_t start, int64_t size);
  /// Narrows every dim after and including `start_dim` to size one.
  void select_all_keeping_dim(int start_dim, IntArrayRef starts);
  /// Replaces the data pointer for the operand at index `arg`.
  /// The new pointer should have the same sizes, strides and dtype as the
  /// original
  void unsafe_replace_operand(int arg, void* data);

  /// Splits this TensorIterator into two iterators. Together they iterate over
  /// the entire operation. Used by `with_32bit_indexing()`.
  std::unique_ptr<TensorIterator> split(int dim);

  /// Returns the dimension with the largest extent: (size[dim]-1) * stride[dim]
  int get_dim_to_split() const;

  template <typename T>
  T scalar_value(int arg) {
    auto& op = operands_[arg];
    return c10::fetch_and_cast<T>(op.tensor->scalar_type(), op.data);
  }

private:
  template <typename loop1d_t>
  auto loop_2d_from_1d(const loop1d_t& loop) {
    return [loop, ntensor=ntensors()](
        char** base, const int64_t* strides, int64_t size0, int64_t size1) {
      PtrVector data(base, base + ntensor);
      const int64_t* outer_strides = &strides[ntensor];
      for (int64_t i = 0; i < size1; i++) {
        if (i > 0) {
          for (int64_t arg = 0; arg < ntensor; arg++) {
            data[arg] += outer_strides[arg];
          }
        }
        loop(data.data(), strides, size0);
      }
    };
  }

public:
  template <typename loop1d_t,
            std::enable_if_t<std::is_convertible<
              loop1d_t, c10::function_ref<void(char**, const int64_t* strides, int64_t size)>
            >::value, int> = 0>
  void for_each(loop1d_t loop, int64_t grain_size = at::internal::GRAIN_SIZE) {
    for_each(loop_2d_from_1d(loop), grain_size);
  }

  void for_each(loop2d_t loop, int64_t grain_size = at::internal::GRAIN_SIZE);

  void parallel_reduce(loop2d_t loop);

  template <typename loop1d_t,
            std::enable_if_t<std::is_convertible<
              loop1d_t, c10::function_ref<void(char**, const int64_t* strides, int64_t size)>
            >::value, int> = 0>
  void serial_for_each(loop1d_t loop, Range range) {
    serial_for_each(loop_2d_from_1d(loop), range);
  }

  void serial_for_each(loop2d_t loop, Range range) const;

  /// Create a strides array for a Tensor with shape of this iterator. The
  /// parameter `element_size` specifies the size of Tensor's data type in
  /// bytes (e.g. `4` for `float`)
  StrideVector compatible_stride(int element_size) const;

  /// Inverts the re-ordering done by reorder_dimensions. This can only be
  /// called *before* coalesce_dimensions() is called.
  DimVector invert_perm(IntArrayRef input) const;

  /// Reapply same re-ordering as it is done by reorder_dimensions. This can
  /// only be called *before* coalesce_dimensions() is called.
  DimVector apply_perm_and_mul(IntArrayRef input, int mul) const;

  /// Helper functions for CPU iteration
  StrideVector get_dim_strides(int dim) const;
  StrideVector get_strides() const;
  StrideVector get_inner_strides() const { return get_dim_strides(0); }
  PtrVector get_data_ptrs(ArrayRef<char*> base, IntArrayRef counter) const;
  PtrVector get_base_ptrs() const;

  /// true if the stride computation can use 32-bit arithmetic. Used by GPU kernels
  bool can_use_32bit_indexing() const;

  /// An "iteratable" object that recursively splits this iterator into sub-iterators
  /// that can use 32-bit indexing.
  SplitUntil32Bit with_32bit_indexing() const;

  /// If the kernel should accumulate into the output. Only relevant for CUDA
  /// reductions.
  bool should_accumulate() const { return accumulate_; }

  /// Whether this iterator produces the actual output,
  /// as opposed to something that will be accumulated further. Only relevant for
  /// CUDA reductions.
  bool is_final_output() const { return final_output_; }

  bool has_contiguous_first_dim() const {
    int num_tensors = ntensors();
    for (int i = 0; i < num_tensors; i++) {
      if (strides(i)[0] != element_size(i)) {
        return false;
      }
    }
    return true;
  }

  void set_output(int64_t output_idx, IntArrayRef sizes, IntArrayRef strides, TensorOptions options, DimnameList names) override;

  void build_binary_float_op(const Tensor& out, const Tensor& a, const Tensor& b);
  void build_binary_op(const Tensor& out, const Tensor& a, const Tensor& b);
  void build_borrowing_binary_op(const Tensor& out, const Tensor& a, const Tensor& b);
  void build_unary_float_op(const Tensor& out, const Tensor& a);
  void build_unary_op(const Tensor& out, const Tensor& a);

protected:
  // Mutable reference as it moves tensors out of TensorIteratorConfig
  void populate_operands(TensorIteratorConfig&);
  void mark_outputs();
  void mark_resize_outputs(const TensorIteratorConfig&);
  void compute_mem_overlaps(const TensorIteratorConfig&);
  void compute_shape(const TensorIteratorConfig&);
  void compute_strides(const TensorIteratorConfig&);
  void reorder_dimensions();
  void permute_dimensions(IntArrayRef perm);
  void compute_types(const TensorIteratorConfig&);
  ScalarType compute_common_dtype();
  void allocate_or_resize_outputs();
  bool fast_set_up(const TensorIteratorConfig&);
  FastSetupType compute_fast_setup_type(const TensorIteratorConfig&);
  void compute_names(const TensorIteratorConfig&);
  void propagate_names_to_outputs();
  void coalesce_dimensions();

protected:

  /// Records the "computation" shape of the output tensor. The computation
  /// shape is different from the regular shape in a few ways:
  ///
  ///   - The shape may be permuted (via permute_dimensions) so that we
  ///     process the dimensions in the most computationally efficient order
  ///     (rather than the logical order given to us by the users.)
  ///   - The shape may have adjacent dimensions collapsed (via
  ///     coalesce_dimensions) so that we minimize the number of
  ///     dimensions we have to explicitly iterate over.  For example,
  ///     a pointwise operation on a contiguous tensor "computationally"
  ///     consists of only a single dimension.
  ///
  /// In other words, the computation shape is the output shape as it
  /// actually matters for implementing the kernel, but not necessarily the
  /// output shape that the user will see in the end.
  ///
  /// The lifecycle of mutations to shape_ in TensorIterator:
  ///   - declare_static_shape() sets an initial shape explicitly
  ///     provided by user, otherwise
  ///   - compute_shape() computes the true (non-computational) shape
  ///     specified by the user.
  ///   - reorder_dimensions() reorders dimensions to improve coalescing.
  ///   - coalesce_dimensions() then coalesces adjacent dimensions when
  ///     possible.
  ///
  /// The shape may also be further modified if we create sub-TensorIterators,
  /// e.g., via narrow or select_all_keeping_dim.
  DimVector shape_;

  /// Temporarily records the permutation computed by reorder_dimensions.
  /// This permutation maps the computation output dimension (dim) to
  /// the original true output dimension (perm_[dim]).  It is used by
  /// invert_perm to undo the permutation.  After coalesce_dimensions is
  /// called, the permutation is no longer valid (as, in general, there
  /// is no permutation that will make computation dimensions to
  /// output dimensions); methods that manipulate perm_ are obligated
  /// to test that !has_coalesced_dimensions
  DimVector perm_;

  /// Has coalesce_dimensions() (or any moral equivalent, e.g., fast_build())
  /// been called?  This is SOLELY used to check validity of perm_.
  bool has_coalesced_dimensions_ = false;

  /// The index offsets into the original tensors for each dimension.
  /// This is only non-zero when you narrow() a TensorIterator (e.g.,
  /// when you make sub-TensorIterators).
  DimVector view_offsets_;

  /// The computed names of the output tensor.  Computed by compute_names()
  NameVector names_;

  /// The operands of the TensorIterator: both the inputs and outputs.  The
  /// outputs MUST come first in the operands_ list.  There is always an
  /// operand for each output of the TensorIterator, even if TensorIterator
  /// will ultimately be responsible for allocating the output; in those
  /// cases, tensor is simply undefined (and will be populated later
  /// during build()).
  ///
  /// This list is initially populated prior to build(), but build() mutates
  /// OperandInfo to populate more information.
  SmallVector<OperandInfo, 4> operands_;

  /// Number of outputs in operands_ (the length of the outputs prefix
  /// in operands_).
  int num_outputs_ = 0;

  /// Whether or not all operands have the same shape.  Having all the same
  /// shape affects whether or not the iterator is eligible for fast setup.
  bool all_ops_same_shape_ = false;

  /// The "computation" dtype of TensorIterator, specifying what the dtype
  /// we will do the internal computation in TensorIterator.  Typically,
  /// this matches the dtype of the output tensors, but not always!
  ScalarType common_dtype_ = ScalarType::Undefined;

<<<<<<< HEAD
  Device common_device_ = at::kCPU;
=======
  /// This is currently defined as kCPU, or the device of the first non-CPU
  /// tensor argument. See TensorIteratorBase::compute_types for details.
  Device common_device_ = kCPU;
>>>>>>> daac4426

  /// Set by split(), see should_accumulate() and is_final_output()
  bool accumulate_ = false;
  bool final_output_ = true;

  // From TensorIteratorConfig
  bool is_reduction_ = false;

  /// Set by populate_operands(), says if we're handling meta tensors
  bool is_meta_ = false;
};

struct TORCH_API TensorIterator final : public TensorIteratorBase {
  TensorIterator() : TensorIteratorBase() {}
  // Slicing is OK, TensorIterator guaranteed NOT to have any fields
  TensorIterator(const TensorIteratorBase& iter) : TensorIteratorBase(iter) {}

  static TensorIterator binary_float_op(Tensor& out, const Tensor& a, const Tensor& b);
  static TensorIterator binary_op(Tensor& out, const Tensor& a, const Tensor& b);
  static TensorIterator comparison_op(Tensor& out, const Tensor& a, const Tensor& b);
  static TensorIterator unary_op(Tensor& out, const Tensor& a);
  static TensorIterator unary_float_op(Tensor& out, const Tensor& a);
  static TensorIterator nullary_op(Tensor& out);
  static TensorIterator reduce_op(Tensor& out, const Tensor& a);
  static TensorIterator reduce_op(Tensor& out1, Tensor& out2, const Tensor& a);

  const Tensor& maybe_get_output(int64_t output_idx) override;
  void set_output(int64_t output_idx, IntArrayRef sizes, IntArrayRef strides, TensorOptions options, DimnameList names) override;
};

class TORCH_API TensorIteratorConfig final {
public:
  friend struct TensorIteratorBase;
  friend struct TensorIterator;

  TensorIteratorConfig() {}

  C10_DISABLE_COPY_AND_ASSIGN(TensorIteratorConfig);

  /// Construction
  TensorIteratorConfig& add_output(const Tensor& output);
  TensorIteratorConfig& add_input(const Tensor& input);

  // Advanced API: stores input/output Tensors without incrementing
  // the reference count. The caller must ensure that these Tensors
  // live at least as long as this TensorIteratorConfig and any
  // TensorIteratorBase built from this TensorIteratorConfig.
  TensorIteratorConfig& add_borrowed_output(const Tensor& output);
  TensorIteratorConfig& add_borrowed_input(const Tensor& input);

  // Sets the check_mem_overlap_ flag, which is true by default.
  // If true, inputs are checked for partial overlap with the outputs and
  // outputs are checked for internal overlap (e.g. broadcasted views). An error
  // is raised if unacceptable overlap is detected.
  // If you're migrating an existing operator to using TensorIterator, please
  // consider if the previous implementation checked memory overlap. If it did
  // not, and if the operator is idempotent (for example, Tensor.fill_(0)), then
  // checking memory overlap is BC-breaking. Please don't check memory overlap
  // in that case.
  TensorIteratorConfig& set_check_mem_overlap(bool check_mem_overlap) {
    check_mem_overlap_ = check_mem_overlap;
    return *this;
  }

  // Sets the check_all_same_dtype_ flag, which is true by default
  // If true, checks that all inputs and defined outputs have the same dtype
  // Setting either of promote_inputs_to_common_dtype_
  //   or cast_common_dtype_to_outputs_ to true will set
  //   check_all_same_dtype_ to false.
  TensorIteratorConfig& check_all_same_dtype(const bool _check_all_same_dtype) {
    check_all_same_dtype_ = _check_all_same_dtype;
    return *this;
  }

  // Sets the check_all_same_device_ flag, which is true by default
  // If true, all operands must be on the same device, with the possible
  //   exception of CPU scalars, which can be passed to some CUDA kernels
  //   as kernel arguments.
  TensorIteratorConfig& check_all_same_device(const bool _check_all_same_device) {
    check_all_same_device_ = _check_all_same_device;
    return *this;
  }

  // Sets the enforce_safe_casting_to_output_ flag, which is false by default
  // If true, the iterator's "common dtype" must be computable
  //   (see the [Common Dtype Computation] note) and
  //   canCast(common dtype, output dtype) must be true for all outputs.
  TensorIteratorConfig& enforce_safe_casting_to_output(const bool _enforce_safe_casting_to_output) {
    enforce_safe_casting_to_output_ = _enforce_safe_casting_to_output;
    return *this;
  }

  // Sets the promote_inputs_to_common_dtype_ flag, which is false by default
  // If true, the iterator's "common dtype" is always computed (see the
  //   [Common Dtype Computation] note) and, on the CPU, temporary copies of
  //   the inputs in the common dtype are passed as the actual inputs to
  //   the operation.
  // Setting this flag to true sets check_all_same_dtype_ to false.
  TensorIteratorConfig& promote_inputs_to_common_dtype(const bool _promote_inputs_to_common_dtype) {
    promote_inputs_to_common_dtype_ = _promote_inputs_to_common_dtype;
    if (_promote_inputs_to_common_dtype) {
      check_all_same_dtype_ = false;
    }
    return *this;
  }

  // Sets the promote_integer_inputs_to_float_ flag, which is false by default
  // NOTE: If set to true, the promote_inputs_to_common_dtype_ must also be true.
  // If true, if the iterator's "common dtype" is an integral type (including bool)
  //   then it is changed to the default float scalar type.
  TensorIteratorConfig& promote_integer_inputs_to_float(const bool _promote_integer_inputs_to_float) {
    promote_integer_inputs_to_float_ = _promote_integer_inputs_to_float;
    TORCH_INTERNAL_ASSERT(!promote_integer_inputs_to_float_ || promote_inputs_to_common_dtype_);
    return *this;
  }

  TensorIteratorConfig& is_reduction(const bool _is_reduction) {
    is_reduction_ = _is_reduction;
    return *this;
  }

  TensorIteratorConfig& allow_cpu_scalars(const bool _allow_cpu_scalars) {
    allow_cpu_scalars_ = _allow_cpu_scalars;
    return *this;
  }

  // Sets the cast_common_dtype_to_outputs_ flag, which is false by default
  // If true, the iterator's "common dtype" must be computatable
  //   (see the [Common Dtype Computation] note) and, on the CPU, temporary
  //   copies of the outputs are passed as the actual output to the operation.
  //   These temporaries are then copied to the original outputs after
  //   the operation is performed (see cast_outputs()).
  // Setting this flag to true sets check_all_same_dtype_ to false.
  TensorIteratorConfig& cast_common_dtype_to_outputs(const bool _cast_common_dtype_to_outputs) {
    cast_common_dtype_to_outputs_ = _cast_common_dtype_to_outputs;
    if (_cast_common_dtype_to_outputs) {
      check_all_same_dtype_ = false;
    }
    return *this;
  }

  TensorIteratorConfig& resize_outputs(bool resize_outputs) {
    resize_outputs_ = resize_outputs;
    return *this;
  }

  // Bypass output dtype/device computation and fix the dtype/device as specified here.
  TensorIteratorConfig& declare_static_dtype_and_device(ScalarType dtype, Device device);
  TensorIteratorConfig& declare_static_shape(IntArrayRef shape);
  TensorIteratorConfig& declare_static_shape(IntArrayRef shape, IntArrayRef squash_dims);

  // It would be better if this was && qualified, but this would be at the cost
  // of a lot of boilerplate above
  TensorIterator build() {
    TensorIterator iter;
    iter.build(*this);
    return iter;
  }

private:
  SmallVector<c10::MaybeOwned<Tensor>, 4> tensors_;
  int num_outputs_ = 0;
  int num_inputs_ = 0;

  c10::optional<DimVector> static_shape_ = c10::nullopt;
  c10::optional<std::pair<ScalarType, Device>> static_dtype_and_device_ = c10::nullopt;
  bool check_mem_overlap_ = true;
  bool allow_cpu_scalars_ = false;
  bool is_reduction_ = false;
  bool resize_outputs_ = true;
  bool check_all_same_dtype_ = true;
  bool check_all_same_device_ = true;
  bool enforce_safe_casting_to_output_ = false;
  bool promote_inputs_to_common_dtype_ = false;
  bool promote_integer_inputs_to_float_ = false;
  bool cast_common_dtype_to_outputs_ = false;
};



/// A container-like struct that acts as if it contains splits of a
/// TensorIterator that can use 32-bit indexing. Taken together the splits cover
/// the original TensorIterator.
struct TORCH_API SplitUntil32Bit {
  struct TORCH_API iterator {
    iterator() {};
    iterator(const TensorIteratorBase& iter);
    iterator(iterator&&) = default;

    // Guaranteed to be a TensorIterator proper!
    TensorIterator& operator*() const;
    iterator& operator++();
    bool operator==(const iterator& other) const {
      // two iterators are equal if they are the same object or they're both empty
      return this == &other || (vec.empty() && other.vec.empty());
    }
    // needed for C++11 range-based for loop
    bool operator!=(const iterator& other) const { return !(*this == other); }

    /// stack of TensorIterators to be split
    std::vector<std::unique_ptr<TensorIterator>> vec;
  };

  SplitUntil32Bit(const TensorIteratorBase& iter) : iter(iter) {}

  iterator begin() const;
  iterator end() const;

private:
  const TensorIteratorBase& iter;
};

}  // namespace at<|MERGE_RESOLUTION|>--- conflicted
+++ resolved
@@ -283,7 +283,7 @@
     serial_for_each(loop_2d_from_1d(loop), range);
   }
 
-  void serial_for_each(loop2d_t loop, Range range) const;
+  void serial_for_each(loop2d_t loop, Range range);
 
   /// Create a strides array for a Tensor with shape of this iterator. The
   /// parameter `element_size` specifies the size of Tensor's data type in
@@ -435,13 +435,12 @@
   /// this matches the dtype of the output tensors, but not always!
   ScalarType common_dtype_ = ScalarType::Undefined;
 
-<<<<<<< HEAD
-  Device common_device_ = at::kCPU;
-=======
   /// This is currently defined as kCPU, or the device of the first non-CPU
   /// tensor argument. See TensorIteratorBase::compute_types for details.
   Device common_device_ = kCPU;
->>>>>>> daac4426
+
+  // HACK, just for test
+  bool guarded_ = false;
 
   /// Set by split(), see should_accumulate() and is_final_output()
   bool accumulate_ = false;
