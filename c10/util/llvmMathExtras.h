--- conflicted
+++ resolved
@@ -1,870 +1,4 @@
 //===-- llvm/Support/MathExtras.h - Useful math functions -------*- C++ -*-===//
-<<<<<<< HEAD
- //
- // Part of the LLVM Project, under the Apache License v2.0 with LLVM Exceptions.
- // See https://llvm.org/LICENSE.txt for license information.
- // SPDX-License-Identifier: Apache-2.0 WITH LLVM-exception
- //
- //===----------------------------------------------------------------------===//
- //
- // This file contains some functions that are useful for math stuff.
- //
- //===----------------------------------------------------------------------===//
-
- #pragma once
-
- #include <algorithm>
- #include <cassert>
- #include <climits>
- #include <cmath>
- #include <cstdint>
- #include <cstring>
- #include <limits>
- #include <type_traits>
-
- #ifdef __ANDROID_NDK__
- #include <android/api-level.h>
- #endif
-
- #ifndef __has_builtin
- # define __has_builtin(x) 0
- #endif
-
- #ifndef LLVM_GNUC_PREREQ
- # if defined(__GNUC__) && defined(__GNUC_MINOR__) && defined(__GNUC_PATCHLEVEL__)
- #  define LLVM_GNUC_PREREQ(maj, min, patch) \
-     ((__GNUC__ << 20) + (__GNUC_MINOR__ << 10) + __GNUC_PATCHLEVEL__ >= \
-      ((maj) << 20) + ((min) << 10) + (patch))
- # elif defined(__GNUC__) && defined(__GNUC_MINOR__)
- #  define LLVM_GNUC_PREREQ(maj, min, patch) \
-     ((__GNUC__ << 20) + (__GNUC_MINOR__ << 10) >= ((maj) << 20) + ((min) << 10))
- # else
- #  define LLVM_GNUC_PREREQ(maj, min, patch) 0
- # endif
- #endif
-
- #ifdef _MSC_VER
- // Declare these intrinsics manually rather including intrin.h. It's very
- // expensive, and MathExtras.h is popular.
- // #include <intrin.h>
- extern "C" {
- unsigned char _BitScanForward(unsigned long *_Index, unsigned long _Mask);
- unsigned char _BitScanForward64(unsigned long *_Index, unsigned __int64 _Mask);
- unsigned char _BitScanReverse(unsigned long *_Index, unsigned long _Mask);
- unsigned char _BitScanReverse64(unsigned long *_Index, unsigned __int64 _Mask);
- }
- #endif
-
- namespace c10 {
- namespace llvm {
- /// The behavior an operation has on an input of 0.
- enum ZeroBehavior {
-   /// The returned value is undefined.
-   ZB_Undefined,
-   /// The returned value is numeric_limits<T>::max()
-   ZB_Max,
-   /// The returned value is numeric_limits<T>::digits
-   ZB_Width
- };
-
- namespace detail {
- template <typename T, std::size_t SizeOfT> struct TrailingZerosCounter {
-   static std::size_t count(T Val, ZeroBehavior) {
-     if (!Val)
-       return std::numeric_limits<T>::digits;
-     if (Val & 0x1)
-       return 0;
-
-     // Bisection method.
-     std::size_t ZeroBits = 0;
-     T Shift = std::numeric_limits<T>::digits >> 1;
-     T Mask = std::numeric_limits<T>::max() >> Shift;
-     while (Shift) {
-       if ((Val & Mask) == 0) {
-         Val >>= Shift;
-         ZeroBits |= Shift;
-       }
-       Shift >>= 1;
-       Mask >>= Shift;
-     }
-     return ZeroBits;
-   }
- };
-
- #if (defined(__GNUC__) && __GNUC__ >= 4) || defined(_MSC_VER)
- template <typename T> struct TrailingZerosCounter<T, 4> {
-   static std::size_t count(T Val, ZeroBehavior ZB) {
-     if (ZB != ZB_Undefined && Val == 0)
-       return 32;
-
- #if __has_builtin(__builtin_ctz) || LLVM_GNUC_PREREQ(4, 0, 0)
-     return __builtin_ctz(Val);
- #elif defined(_MSC_VER)
-     unsigned long Index;
-     _BitScanForward(&Index, Val);
-     return Index;
- #endif
-   }
- };
-
- #if !defined(_MSC_VER) || defined(_M_X64)
- template <typename T> struct TrailingZerosCounter<T, 8> {
-   static std::size_t count(T Val, ZeroBehavior ZB) {
-     if (ZB != ZB_Undefined && Val == 0)
-       return 64;
-
- #if __has_builtin(__builtin_ctzll) || LLVM_GNUC_PREREQ(4, 0, 0)
-     return __builtin_ctzll(Val);
- #elif defined(_MSC_VER)
-     unsigned long Index;
-     _BitScanForward64(&Index, Val);
-     return Index;
- #endif
-   }
- };
- #endif
- #endif
- } // namespace detail
-
- /// Count number of 0's from the least significant bit to the most
- ///   stopping at the first 1.
- ///
- /// Only unsigned integral types are allowed.
- ///
- /// \param ZB the behavior on an input of 0. Only ZB_Width and ZB_Undefined are
- ///   valid arguments.
- template <typename T>
- std::size_t countTrailingZeros(T Val, ZeroBehavior ZB = ZB_Width) {
-   static_assert(std::numeric_limits<T>::is_integer &&
-                     !std::numeric_limits<T>::is_signed,
-                 "Only unsigned integral types are allowed.");
-   return llvm::detail::TrailingZerosCounter<T, sizeof(T)>::count(Val, ZB);
- }
-
- namespace detail {
- template <typename T, std::size_t SizeOfT> struct LeadingZerosCounter {
-   static std::size_t count(T Val, ZeroBehavior) {
-     if (!Val)
-       return std::numeric_limits<T>::digits;
-
-     // Bisection method.
-     std::size_t ZeroBits = 0;
-     for (T Shift = std::numeric_limits<T>::digits >> 1; Shift; Shift >>= 1) {
-       T Tmp = Val >> Shift;
-       if (Tmp)
-         Val = Tmp;
-       else
-         ZeroBits |= Shift;
-     }
-     return ZeroBits;
-   }
- };
-
- #if (defined(__GNUC__) && __GNUC__ >= 4) || defined(_MSC_VER)
- template <typename T> struct LeadingZerosCounter<T, 4> {
-   static std::size_t count(T Val, ZeroBehavior ZB) {
-     if (ZB != ZB_Undefined && Val == 0)
-       return 32;
-
- #if __has_builtin(__builtin_clz) || LLVM_GNUC_PREREQ(4, 0, 0)
-     return __builtin_clz(Val);
- #elif defined(_MSC_VER)
-     unsigned long Index;
-     _BitScanReverse(&Index, Val);
-     return Index ^ 31;
- #endif
-   }
- };
-
- #if !defined(_MSC_VER) || defined(_M_X64)
- template <typename T> struct LeadingZerosCounter<T, 8> {
-   static std::size_t count(T Val, ZeroBehavior ZB) {
-     if (ZB != ZB_Undefined && Val == 0)
-       return 64;
-
- #if __has_builtin(__builtin_clzll) || LLVM_GNUC_PREREQ(4, 0, 0)
-     return __builtin_clzll(Val);
- #elif defined(_MSC_VER)
-     unsigned long Index;
-     _BitScanReverse64(&Index, Val);
-     return Index ^ 63;
- #endif
-   }
- };
- #endif
- #endif
- } // namespace detail
-
- /// Count number of 0's from the most significant bit to the least
- ///   stopping at the first 1.
- ///
- /// Only unsigned integral types are allowed.
- ///
- /// \param ZB the behavior on an input of 0. Only ZB_Width and ZB_Undefined are
- ///   valid arguments.
- template <typename T>
- std::size_t countLeadingZeros(T Val, ZeroBehavior ZB = ZB_Width) {
-   static_assert(std::numeric_limits<T>::is_integer &&
-                     !std::numeric_limits<T>::is_signed,
-                 "Only unsigned integral types are allowed.");
-   return llvm::detail::LeadingZerosCounter<T, sizeof(T)>::count(Val, ZB);
- }
-
- /// Get the index of the first set bit starting from the least
- ///   significant bit.
- ///
- /// Only unsigned integral types are allowed.
- ///
- /// \param ZB the behavior on an input of 0. Only ZB_Max and ZB_Undefined are
- ///   valid arguments.
- template <typename T> T findFirstSet(T Val, ZeroBehavior ZB = ZB_Max) {
-   if (ZB == ZB_Max && Val == 0)
-     return std::numeric_limits<T>::max();
-
-   return countTrailingZeros(Val, ZB_Undefined);
- }
-
- /// Create a bitmask with the N right-most bits set to 1, and all other
- /// bits set to 0.  Only unsigned types are allowed.
- template <typename T> T maskTrailingOnes(unsigned N) {
-   static_assert(std::is_unsigned<T>::value, "Invalid type!");
-   const unsigned Bits = CHAR_BIT * sizeof(T);
-   assert(N <= Bits && "Invalid bit index");
-   return N == 0 ? 0 : (T(-1) >> (Bits - N));
- }
-
- /// Create a bitmask with the N left-most bits set to 1, and all other
- /// bits set to 0.  Only unsigned types are allowed.
- template <typename T> T maskLeadingOnes(unsigned N) {
-   return ~maskTrailingOnes<T>(CHAR_BIT * sizeof(T) - N);
- }
-
- /// Create a bitmask with the N right-most bits set to 0, and all other
- /// bits set to 1.  Only unsigned types are allowed.
- template <typename T> T maskTrailingZeros(unsigned N) {
-   return maskLeadingOnes<T>(CHAR_BIT * sizeof(T) - N);
- }
-
- /// Create a bitmask with the N left-most bits set to 0, and all other
- /// bits set to 1.  Only unsigned types are allowed.
- template <typename T> T maskLeadingZeros(unsigned N) {
-   return maskTrailingOnes<T>(CHAR_BIT * sizeof(T) - N);
- }
-
- /// Get the index of the last set bit starting from the least
- ///   significant bit.
- ///
- /// Only unsigned integral types are allowed.
- ///
- /// \param ZB the behavior on an input of 0. Only ZB_Max and ZB_Undefined are
- ///   valid arguments.
- template <typename T> T findLastSet(T Val, ZeroBehavior ZB = ZB_Max) {
-   if (ZB == ZB_Max && Val == 0)
-     return std::numeric_limits<T>::max();
-
-   // Use ^ instead of - because both gcc and llvm can remove the associated ^
-   // in the __builtin_clz intrinsic on x86.
-   return countLeadingZeros(Val, ZB_Undefined) ^
-          (std::numeric_limits<T>::digits - 1);
- }
-
- /// Macro compressed bit reversal table for 256 bits.
- ///
- /// http://graphics.stanford.edu/~seander/bithacks.html#BitReverseTable
- static const unsigned char BitReverseTable256[256] = {
- #define R2(n) n, n + 2 * 64, n + 1 * 64, n + 3 * 64
- #define R4(n) R2(n), R2(n + 2 * 16), R2(n + 1 * 16), R2(n + 3 * 16)
- #define R6(n) R4(n), R4(n + 2 * 4), R4(n + 1 * 4), R4(n + 3 * 4)
-   R6(0), R6(2), R6(1), R6(3)
- #undef R2
- #undef R4
- #undef R6
- };
-
- /// Reverse the bits in \p Val.
- template <typename T>
- T reverseBits(T Val) {
-   unsigned char in[sizeof(Val)];
-   unsigned char out[sizeof(Val)];
-   std::memcpy(in, &Val, sizeof(Val));
-   for (unsigned i = 0; i < sizeof(Val); ++i)
-     out[(sizeof(Val) - i) - 1] = BitReverseTable256[in[i]];
-   std::memcpy(&Val, out, sizeof(Val));
-   return Val;
- }
-
- // NOTE: The following support functions use the _32/_64 extensions instead of
- // type overloading so that signed and unsigned integers can be used without
- // ambiguity.
-
- /// Return the high 32 bits of a 64 bit value.
- constexpr inline uint32_t Hi_32(uint64_t Value) {
-   return static_cast<uint32_t>(Value >> 32);
- }
-
- /// Return the low 32 bits of a 64 bit value.
- constexpr inline uint32_t Lo_32(uint64_t Value) {
-   return static_cast<uint32_t>(Value);
- }
-
- /// Make a 64-bit integer from a high / low pair of 32-bit integers.
- constexpr inline uint64_t Make_64(uint32_t High, uint32_t Low) {
-   return ((uint64_t)High << 32) | (uint64_t)Low;
- }
-
- /// Checks if an integer fits into the given bit width.
- template <unsigned N> constexpr inline bool isInt(int64_t x) {
-   return N >= 64 || (-(INT64_C(1)<<(N-1)) <= x && x < (INT64_C(1)<<(N-1)));
- }
- // Template specializations to get better code for common cases.
- template <> constexpr inline bool isInt<8>(int64_t x) {
-   return static_cast<int8_t>(x) == x;
- }
- template <> constexpr inline bool isInt<16>(int64_t x) {
-   return static_cast<int16_t>(x) == x;
- }
- template <> constexpr inline bool isInt<32>(int64_t x) {
-   return static_cast<int32_t>(x) == x;
- }
-
- /// Checks if a signed integer is an N bit number shifted left by S.
- template <unsigned N, unsigned S>
- constexpr inline bool isShiftedInt(int64_t x) {
-   static_assert(
-       N > 0, "isShiftedInt<0> doesn't make sense (refers to a 0-bit number.");
-   static_assert(N + S <= 64, "isShiftedInt<N, S> with N + S > 64 is too wide.");
-   return isInt<N + S>(x) && (x % (UINT64_C(1) << S) == 0);
- }
-
- /// Checks if an unsigned integer fits into the given bit width.
- ///
- /// This is written as two functions rather than as simply
- ///
- ///   return N >= 64 || X < (UINT64_C(1) << N);
- ///
- /// to keep MSVC from (incorrectly) warning on isUInt<64> that we're shifting
- /// left too many places.
- template <unsigned N>
- constexpr inline typename std::enable_if<(N < 64), bool>::type
- isUInt(uint64_t X) {
-   static_assert(N > 0, "isUInt<0> doesn't make sense");
-   return X < (UINT64_C(1) << (N));
- }
- template <unsigned N>
- constexpr inline typename std::enable_if<N >= 64, bool>::type
- isUInt(uint64_t X) {
-   return true;
- }
-
- // Template specializations to get better code for common cases.
- template <> constexpr inline bool isUInt<8>(uint64_t x) {
-   return static_cast<uint8_t>(x) == x;
- }
- template <> constexpr inline bool isUInt<16>(uint64_t x) {
-   return static_cast<uint16_t>(x) == x;
- }
- template <> constexpr inline bool isUInt<32>(uint64_t x) {
-   return static_cast<uint32_t>(x) == x;
- }
-
- /// Checks if a unsigned integer is an N bit number shifted left by S.
- template <unsigned N, unsigned S>
- constexpr inline bool isShiftedUInt(uint64_t x) {
-   static_assert(
-       N > 0, "isShiftedUInt<0> doesn't make sense (refers to a 0-bit number)");
-   static_assert(N + S <= 64,
-                 "isShiftedUInt<N, S> with N + S > 64 is too wide.");
-   // Per the two static_asserts above, S must be strictly less than 64.  So
-   // 1 << S is not undefined behavior.
-   return isUInt<N + S>(x) && (x % (UINT64_C(1) << S) == 0);
- }
-
- /// Gets the maximum value for a N-bit unsigned integer.
- inline uint64_t maxUIntN(uint64_t N) {
-   assert(N > 0 && N <= 64 && "integer width out of range");
-
-   // uint64_t(1) << 64 is undefined behavior, so we can't do
-   //   (uint64_t(1) << N) - 1
-   // without checking first that N != 64.  But this works and doesn't have a
-   // branch.
-   return UINT64_MAX >> (64 - N);
- }
-
- // Ignore the false warning "Arithmetic overflow" for MSVC
- #ifdef _MSC_VER
- # pragma warning(push)
- # pragma warning(disable : 4146)
- #endif
-
- /// Gets the minimum value for a N-bit signed integer.
- inline int64_t minIntN(int64_t N) {
-   assert(N > 0 && N <= 64 && "integer width out of range");
-
-   return -(UINT64_C(1) << (N - 1));
- }
-
- #ifdef _MSC_VER
- # pragma warning(pop)
- #endif
-
- /// Gets the maximum value for a N-bit signed integer.
- inline int64_t maxIntN(int64_t N) {
-   assert(N > 0 && N <= 64 && "integer width out of range");
-
-   // This relies on two's complement wraparound when N == 64, so we convert to
-   // int64_t only at the very end to avoid UB.
-   return (UINT64_C(1) << (N - 1)) - 1;
- }
-
- /// Checks if an unsigned integer fits into the given (dynamic) bit width.
- inline bool isUIntN(unsigned N, uint64_t x) {
-   return N >= 64 || x <= maxUIntN(N);
- }
-
- /// Checks if an signed integer fits into the given (dynamic) bit width.
- inline bool isIntN(unsigned N, int64_t x) {
-   return N >= 64 || (minIntN(N) <= x && x <= maxIntN(N));
- }
-
- /// Return true if the argument is a non-empty sequence of ones starting at the
- /// least significant bit with the remainder zero (32 bit version).
- /// Ex. isMask_32(0x0000FFFFU) == true.
- constexpr inline bool isMask_32(uint32_t Value) {
-   return Value && ((Value + 1) & Value) == 0;
- }
-
- /// Return true if the argument is a non-empty sequence of ones starting at the
- /// least significant bit with the remainder zero (64 bit version).
- constexpr inline bool isMask_64(uint64_t Value) {
-   return Value && ((Value + 1) & Value) == 0;
- }
-
- /// Return true if the argument contains a non-empty sequence of ones with the
- /// remainder zero (32 bit version.) Ex. isShiftedMask_32(0x0000FF00U) == true.
- constexpr inline bool isShiftedMask_32(uint32_t Value) {
-   return Value && isMask_32((Value - 1) | Value);
- }
-
- /// Return true if the argument contains a non-empty sequence of ones with the
- /// remainder zero (64 bit version.)
- constexpr inline bool isShiftedMask_64(uint64_t Value) {
-   return Value && isMask_64((Value - 1) | Value);
- }
-
- /// Return true if the argument is a power of two > 0.
- /// Ex. isPowerOf2_32(0x00100000U) == true (32 bit edition.)
- constexpr inline bool isPowerOf2_32(uint32_t Value) {
-   return Value && !(Value & (Value - 1));
- }
-
- /// Return true if the argument is a power of two > 0 (64 bit edition.)
- constexpr inline bool isPowerOf2_64(uint64_t Value) {
-   return Value && !(Value & (Value - 1));
- }
-
- /// Count the number of ones from the most significant bit to the first
- /// zero bit.
- ///
- /// Ex. countLeadingOnes(0xFF0FFF00) == 8.
- /// Only unsigned integral types are allowed.
- ///
- /// \param ZB the behavior on an input of all ones. Only ZB_Width and
- /// ZB_Undefined are valid arguments.
- template <typename T>
- std::size_t countLeadingOnes(T Value, ZeroBehavior ZB = ZB_Width) {
-   static_assert(std::numeric_limits<T>::is_integer &&
-                     !std::numeric_limits<T>::is_signed,
-                 "Only unsigned integral types are allowed.");
-   return countLeadingZeros<T>(~Value, ZB);
- }
-
- /// Count the number of ones from the least significant bit to the first
- /// zero bit.
- ///
- /// Ex. countTrailingOnes(0x00FF00FF) == 8.
- /// Only unsigned integral types are allowed.
- ///
- /// \param ZB the behavior on an input of all ones. Only ZB_Width and
- /// ZB_Undefined are valid arguments.
- template <typename T>
- std::size_t countTrailingOnes(T Value, ZeroBehavior ZB = ZB_Width) {
-   static_assert(std::numeric_limits<T>::is_integer &&
-                     !std::numeric_limits<T>::is_signed,
-                 "Only unsigned integral types are allowed.");
-   return countTrailingZeros<T>(~Value, ZB);
- }
-
- namespace detail {
- template <typename T, std::size_t SizeOfT> struct PopulationCounter {
-   static unsigned count(T Value) {
-     // Generic version, forward to 32 bits.
-     static_assert(SizeOfT <= 4, "Not implemented!");
- #if defined(__GNUC__) && __GNUC__ >= 4
-     return __builtin_popcount(Value);
- #else
-     uint32_t v = Value;
-     v = v - ((v >> 1) & 0x55555555);
-     v = (v & 0x33333333) + ((v >> 2) & 0x33333333);
-     return ((v + (v >> 4) & 0xF0F0F0F) * 0x1010101) >> 24;
- #endif
-   }
- };
-
- template <typename T> struct PopulationCounter<T, 8> {
-   static unsigned count(T Value) {
- #if defined(__GNUC__) && __GNUC__ >= 4
-     return __builtin_popcountll(Value);
- #else
-     uint64_t v = Value;
-     v = v - ((v >> 1) & 0x5555555555555555ULL);
-     v = (v & 0x3333333333333333ULL) + ((v >> 2) & 0x3333333333333333ULL);
-     v = (v + (v >> 4)) & 0x0F0F0F0F0F0F0F0FULL;
-     return unsigned((uint64_t)(v * 0x0101010101010101ULL) >> 56);
- #endif
-   }
- };
- } // namespace detail
-
- /// Count the number of set bits in a value.
- /// Ex. countPopulation(0xF000F000) = 8
- /// Returns 0 if the word is zero.
- template <typename T>
- inline unsigned countPopulation(T Value) {
-   static_assert(std::numeric_limits<T>::is_integer &&
-                     !std::numeric_limits<T>::is_signed,
-                 "Only unsigned integral types are allowed.");
-   return detail::PopulationCounter<T, sizeof(T)>::count(Value);
- }
-
- /// Return the log base 2 of the specified value.
- inline double Log2(double Value) {
- #if defined(__ANDROID_API__) && __ANDROID_API__ < 18
-   return __builtin_log(Value) / __builtin_log(2.0);
- #else
-   return log2(Value);
- #endif
- }
-
- /// Return the floor log base 2 of the specified value, -1 if the value is zero.
- /// (32 bit edition.)
- /// Ex. Log2_32(32) == 5, Log2_32(1) == 0, Log2_32(0) == -1, Log2_32(6) == 2
- inline unsigned Log2_32(uint32_t Value) {
-   return static_cast<unsigned>(31 - countLeadingZeros(Value));
- }
-
- /// Return the floor log base 2 of the specified value, -1 if the value is zero.
- /// (64 bit edition.)
- inline unsigned Log2_64(uint64_t Value) {
-   return static_cast<unsigned>(63 - countLeadingZeros(Value));
- }
-
- /// Return the ceil log base 2 of the specified value, 32 if the value is zero.
- /// (32 bit edition).
- /// Ex. Log2_32_Ceil(32) == 5, Log2_32_Ceil(1) == 0, Log2_32_Ceil(6) == 3
- inline unsigned Log2_32_Ceil(uint32_t Value) {
-   return static_cast<unsigned>(32 - countLeadingZeros(Value - 1));
- }
-
- /// Return the ceil log base 2 of the specified value, 64 if the value is zero.
- /// (64 bit edition.)
- inline unsigned Log2_64_Ceil(uint64_t Value) {
-   return static_cast<unsigned>(64 - countLeadingZeros(Value - 1));
- }
-
- /// Return the greatest common divisor of the values using Euclid's algorithm.
- inline uint64_t GreatestCommonDivisor64(uint64_t A, uint64_t B) {
-   while (B) {
-     uint64_t T = B;
-     B = A % B;
-     A = T;
-   }
-   return A;
- }
-
- /// This function takes a 64-bit integer and returns the bit equivalent double.
- inline double BitsToDouble(uint64_t Bits) {
-   double D;
-   static_assert(sizeof(uint64_t) == sizeof(double), "Unexpected type sizes");
-   memcpy(&D, &Bits, sizeof(Bits));
-   return D;
- }
-
- /// This function takes a 32-bit integer and returns the bit equivalent float.
- inline float BitsToFloat(uint32_t Bits) {
-   //TODO: Use bit_cast once C++20 becomes available.
-   float F;
-   static_assert(sizeof(uint32_t) == sizeof(float), "Unexpected type sizes");
-   memcpy(&F, &Bits, sizeof(Bits));
-   return F;
- }
-
- /// This function takes a double and returns the bit equivalent 64-bit integer.
- /// Note that copying doubles around changes the bits of NaNs on some hosts,
- /// notably x86, so this routine cannot be used if these bits are needed.
- inline uint64_t DoubleToBits(double Double) {
-   uint64_t Bits;
-   static_assert(sizeof(uint64_t) == sizeof(double), "Unexpected type sizes");
-   memcpy(&Bits, &Double, sizeof(Double));
-   return Bits;
- }
-
- /// This function takes a float and returns the bit equivalent 32-bit integer.
- /// Note that copying floats around changes the bits of NaNs on some hosts,
- /// notably x86, so this routine cannot be used if these bits are needed.
- inline uint32_t FloatToBits(float Float) {
-   uint32_t Bits;
-   static_assert(sizeof(uint32_t) == sizeof(float), "Unexpected type sizes");
-   memcpy(&Bits, &Float, sizeof(Float));
-   return Bits;
- }
-
- /// A and B are either alignments or offsets. Return the minimum alignment that
- /// may be assumed after adding the two together.
- constexpr inline uint64_t MinAlign(uint64_t A, uint64_t B) {
-   // The largest power of 2 that divides both A and B.
-   //
-   // Replace "-Value" by "1+~Value" in the following commented code to avoid
-   // MSVC warning C4146
-   //    return (A | B) & -(A | B);
-   return (A | B) & (1 + ~(A | B));
- }
-
- /// Aligns \c Addr to \c Alignment bytes, rounding up.
- ///
- /// Alignment should be a power of two.  This method rounds up, so
- /// alignAddr(7, 4) == 8 and alignAddr(8, 4) == 8.
- inline uintptr_t alignAddr(const void *Addr, size_t Alignment) {
-   assert(Alignment && isPowerOf2_64((uint64_t)Alignment) &&
-          "Alignment is not a power of two!");
-
-   assert((uintptr_t)Addr + Alignment - 1 >= (uintptr_t)Addr);
-
-   return (((uintptr_t)Addr + Alignment - 1) & ~(uintptr_t)(Alignment - 1));
- }
-
- /// Returns the necessary adjustment for aligning \c Ptr to \c Alignment
- /// bytes, rounding up.
- inline size_t alignmentAdjustment(const void *Ptr, size_t Alignment) {
-   return alignAddr(Ptr, Alignment) - (uintptr_t)Ptr;
- }
-
- /// Returns the next power of two (in 64-bits) that is strictly greater than A.
- /// Returns zero on overflow.
- inline uint64_t NextPowerOf2(uint64_t A) {
-   A |= (A >> 1);
-   A |= (A >> 2);
-   A |= (A >> 4);
-   A |= (A >> 8);
-   A |= (A >> 16);
-   A |= (A >> 32);
-   return A + 1;
- }
-
- /// Returns the power of two which is less than or equal to the given value.
- /// Essentially, it is a floor operation across the domain of powers of two.
- inline uint64_t PowerOf2Floor(uint64_t A) {
-   if (!A) return 0;
-   return 1ull << (63 - countLeadingZeros(A, ZB_Undefined));
- }
-
- /// Returns the power of two which is greater than or equal to the given value.
- /// Essentially, it is a ceil operation across the domain of powers of two.
- inline uint64_t PowerOf2Ceil(uint64_t A) {
-   if (!A)
-     return 0;
-   return NextPowerOf2(A - 1);
- }
-
- /// Returns the next integer (mod 2**64) that is greater than or equal to
- /// \p Value and is a multiple of \p Align. \p Align must be non-zero.
- ///
- /// If non-zero \p Skew is specified, the return value will be a minimal
- /// integer that is greater than or equal to \p Value and equal to
- /// \p Align * N + \p Skew for some integer N. If \p Skew is larger than
- /// \p Align, its value is adjusted to '\p Skew mod \p Align'.
- ///
- /// Examples:
- /// \code
- ///   alignTo(5, 8) = 8
- ///   alignTo(17, 8) = 24
- ///   alignTo(~0LL, 8) = 0
- ///   alignTo(321, 255) = 510
- ///
- ///   alignTo(5, 8, 7) = 7
- ///   alignTo(17, 8, 1) = 17
- ///   alignTo(~0LL, 8, 3) = 3
- ///   alignTo(321, 255, 42) = 552
- /// \endcode
- inline uint64_t alignTo(uint64_t Value, uint64_t Align, uint64_t Skew = 0) {
-   assert(Align != 0u && "Align can't be 0.");
-   Skew %= Align;
-   return (Value + Align - 1 - Skew) / Align * Align + Skew;
- }
-
- /// Returns the next integer (mod 2**64) that is greater than or equal to
- /// \p Value and is a multiple of \c Align. \c Align must be non-zero.
- template <uint64_t Align> constexpr inline uint64_t alignTo(uint64_t Value) {
-   static_assert(Align != 0u, "Align must be non-zero");
-   return (Value + Align - 1) / Align * Align;
- }
-
- /// Returns the integer ceil(Numerator / Denominator).
- inline uint64_t divideCeil(uint64_t Numerator, uint64_t Denominator) {
-   return alignTo(Numerator, Denominator) / Denominator;
- }
-
- /// \c alignTo for contexts where a constant expression is required.
- /// \sa alignTo
- ///
- /// \todo FIXME: remove when \c constexpr becomes really \c constexpr
- template <uint64_t Align>
- struct AlignTo {
-   static_assert(Align != 0u, "Align must be non-zero");
-   template <uint64_t Value>
-   struct from_value {
-     static const uint64_t value = (Value + Align - 1) / Align * Align;
-   };
- };
-
- /// Returns the largest uint64_t less than or equal to \p Value and is
- /// \p Skew mod \p Align. \p Align must be non-zero
- inline uint64_t alignDown(uint64_t Value, uint64_t Align, uint64_t Skew = 0) {
-   assert(Align != 0u && "Align can't be 0.");
-   Skew %= Align;
-   return (Value - Skew) / Align * Align + Skew;
- }
-
- /// Returns the offset to the next integer (mod 2**64) that is greater than
- /// or equal to \p Value and is a multiple of \p Align. \p Align must be
- /// non-zero.
- inline uint64_t OffsetToAlignment(uint64_t Value, uint64_t Align) {
-   return alignTo(Value, Align) - Value;
- }
-
- /// Sign-extend the number in the bottom B bits of X to a 32-bit integer.
- /// Requires 0 < B <= 32.
- template <unsigned B> constexpr inline int32_t SignExtend32(uint32_t X) {
-   static_assert(B > 0, "Bit width can't be 0.");
-   static_assert(B <= 32, "Bit width out of range.");
-   return int32_t(X << (32 - B)) >> (32 - B);
- }
-
- /// Sign-extend the number in the bottom B bits of X to a 32-bit integer.
- /// Requires 0 < B < 32.
- inline int32_t SignExtend32(uint32_t X, unsigned B) {
-   assert(B > 0 && "Bit width can't be 0.");
-   assert(B <= 32 && "Bit width out of range.");
-   return int32_t(X << (32 - B)) >> (32 - B);
- }
-
- /// Sign-extend the number in the bottom B bits of X to a 64-bit integer.
- /// Requires 0 < B < 64.
- template <unsigned B> constexpr inline int64_t SignExtend64(uint64_t x) {
-   static_assert(B > 0, "Bit width can't be 0.");
-   static_assert(B <= 64, "Bit width out of range.");
-   return int64_t(x << (64 - B)) >> (64 - B);
- }
-
- /// Sign-extend the number in the bottom B bits of X to a 64-bit integer.
- /// Requires 0 < B < 64.
- inline int64_t SignExtend64(uint64_t X, unsigned B) {
-   assert(B > 0 && "Bit width can't be 0.");
-   assert(B <= 64 && "Bit width out of range.");
-   return int64_t(X << (64 - B)) >> (64 - B);
- }
-
- /// Subtract two unsigned integers, X and Y, of type T and return the absolute
- /// value of the result.
- template <typename T>
- typename std::enable_if<std::is_unsigned<T>::value, T>::type
- AbsoluteDifference(T X, T Y) {
-   return std::max(X, Y) - std::min(X, Y);
- }
-
- /// Add two unsigned integers, X and Y, of type T.  Clamp the result to the
- /// maximum representable value of T on overflow.  ResultOverflowed indicates if
- /// the result is larger than the maximum representable value of type T.
- template <typename T>
- typename std::enable_if<std::is_unsigned<T>::value, T>::type
- SaturatingAdd(T X, T Y, bool *ResultOverflowed = nullptr) {
-   bool Dummy;
-   bool &Overflowed = ResultOverflowed ? *ResultOverflowed : Dummy;
-   // Hacker's Delight, p. 29
-   T Z = X + Y;
-   Overflowed = (Z < X || Z < Y);
-   if (Overflowed)
-     return std::numeric_limits<T>::max();
-   else
-     return Z;
- }
-
- /// Multiply two unsigned integers, X and Y, of type T.  Clamp the result to the
- /// maximum representable value of T on overflow.  ResultOverflowed indicates if
- /// the result is larger than the maximum representable value of type T.
- template <typename T>
- typename std::enable_if<std::is_unsigned<T>::value, T>::type
- SaturatingMultiply(T X, T Y, bool *ResultOverflowed = nullptr) {
-   bool Dummy;
-   bool &Overflowed = ResultOverflowed ? *ResultOverflowed : Dummy;
-
-   // Hacker's Delight, p. 30 has a different algorithm, but we don't use that
-   // because it fails for uint16_t (where multiplication can have undefined
-   // behavior due to promotion to int), and requires a division in addition
-   // to the multiplication.
-
-   Overflowed = false;
-
-   // Log2(Z) would be either Log2Z or Log2Z + 1.
-   // Special case: if X or Y is 0, Log2_64 gives -1, and Log2Z
-   // will necessarily be less than Log2Max as desired.
-   int Log2Z = Log2_64(X) + Log2_64(Y);
-   const T Max = std::numeric_limits<T>::max();
-   int Log2Max = Log2_64(Max);
-   if (Log2Z < Log2Max) {
-     return X * Y;
-   }
-   if (Log2Z > Log2Max) {
-     Overflowed = true;
-     return Max;
-   }
-
-   // We're going to use the top bit, and maybe overflow one
-   // bit past it. Multiply all but the bottom bit then add
-   // that on at the end.
-   T Z = (X >> 1) * Y;
-   if (Z & ~(Max >> 1)) {
-     Overflowed = true;
-     return Max;
-   }
-   Z <<= 1;
-   if (X & 1)
-     return SaturatingAdd(Z, Y, ResultOverflowed);
-
-   return Z;
- }
-
- /// Multiply two unsigned integers, X and Y, and add the unsigned integer, A to
- /// the product. Clamp the result to the maximum representable value of T on
- /// overflow. ResultOverflowed indicates if the result is larger than the
- /// maximum representable value of type T.
- template <typename T>
- typename std::enable_if<std::is_unsigned<T>::value, T>::type
- SaturatingMultiplyAdd(T X, T Y, T A, bool *ResultOverflowed = nullptr) {
-   bool Dummy;
-   bool &Overflowed = ResultOverflowed ? *ResultOverflowed : Dummy;
-
-   T Product = SaturatingMultiply(X, Y, &Overflowed);
-   if (Overflowed)
-     return Product;
-
-   return SaturatingAdd(A, Product, &Overflowed);
- }
-
- /// Use this rather than HUGE_VALF; the latter causes warnings on MSVC.
- extern const float huge_valf;
- } // End llvm namespace
- } // End c10 namespace
-=======
 //
 // Part of the LLVM Project, under the Apache License v2.0 with LLVM Exceptions.
 // See https://llvm.org/LICENSE.txt for license information.
@@ -1763,5 +897,4 @@
 /// Use this rather than HUGE_VALF; the latter causes warnings on MSVC.
 extern const float huge_valf;
 } // namespace llvm
-} // namespace c10
->>>>>>> ea75b1ee
+} // namespace c10