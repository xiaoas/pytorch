# Parses derivatives.yaml into autograd functions
#
# Each autograd function is represented by `DifferentiabilityInfo` containing
# a list of `Derivative`. See `tools.codegen.api.autograd` for the data models.
from collections import defaultdict, Counter
import re
from typing import Sequence, Any, Tuple, List, Set, Dict, Match, Optional
import yaml

from tools.codegen.api.autograd import (Derivative, DifferentiabilityInfo,
<<<<<<< HEAD
                                        SavedAttribute)
from tools.codegen.api.types import (Binding, CppSignatureGroup, NamedCType, BaseCType, VectorCType,
                                     intArrayRefT, tensorOptionsT, typeAndSizeT, intT,
                                     tensorGeometryT, scalarTypeT, SpecialArgName)
=======
                                        SavedAttribute, ForwardDerivative)
from tools.codegen.api.types import Binding, CppSignatureGroup
>>>>>>> dd090e72
from tools.codegen.api import cpp
from tools.codegen.gen import parse_native_yaml
from tools.codegen.context import with_native_function
from tools.codegen.model import FunctionSchema, NativeFunction, Variant, Type, SchemaKind
from tools.codegen.utils import IDENT_REGEX, split_name_params

try:
    # use faster C loader if available
    from yaml import CSafeLoader as Loader
except ImportError:
    from yaml import SafeLoader as Loader  # type: ignore

def load_derivatives(derivatives_yaml_path: str, native_yaml_path: str) -> Sequence[DifferentiabilityInfo]:
    with open(derivatives_yaml_path, 'r') as f:
        definitions = yaml.load(f, Loader=Loader)

    functions = parse_native_yaml(native_yaml_path)

    # What's the difference between function schema v.s. signature?
    # function schema is the complete declaration including mutability annotation / default value and etc.
    # signature is the canonical schema for a group of functions (in-place/out/functional variants)
    # that are semantically related.
    functions_by_signature: Dict[FunctionSchema, List[NativeFunction]] = defaultdict(list)
    functions_by_schema: Dict[str, NativeFunction] = dict()
    for function in functions:
        functions_by_signature[function.func.signature()].append(function)
        assert str(function.func) not in functions_by_schema
        functions_by_schema[str(function.func)] = function

    infos = [
        create_differentiability_info(defn, functions_by_signature, functions_by_schema)
        for defn in definitions]

    # To keep it byte-for-byte compatible with the old codegen, we assign op names as a separate
    # step. We only assign op names to those with differentiable args, and only append suffix to
    # duplicated op names. This can be simplified if the first of the duplicates can be named
    # 'XyzBackward' instead of 'XyzBackward0' or unconditionally append '0' to singletons.
    op_names = create_op_names(infos)
    return [
        DifferentiabilityInfo(
            name=info.name,
            func=info.func,
            op=op_name,
            derivatives=info.derivatives,
            forward_derivatives=info.forward_derivatives,
            all_saved_inputs=info.all_saved_inputs,
            all_saved_outputs=info.all_saved_outputs,
            args_with_derivatives=info.args_with_derivatives,
            non_differentiable_arg_names=info.non_differentiable_arg_names,
            output_differentiability=info.output_differentiability,
        )
        for info, op_name in zip(infos, op_names)]

@with_native_function
def cpp_arguments(f: NativeFunction) -> Sequence[Binding]:
    return CppSignatureGroup.from_native_function(f, method=False).signature.arguments()

def create_derivative(f: NativeFunction, formula: str, var_names: Tuple[str, ...]) -> Derivative:
<<<<<<< HEAD
    arguments: List[NamedCType] = [a.nctype.remove_const_ref() for a in cpp_arguments(f)]
=======
    original_formula = formula
    arguments = cpp_arguments(f)
    argument_names = tuple(a.name for a in arguments)
    argument_types = tuple(a.type for a in arguments)
>>>>>>> dd090e72

    return_names = tuple(n if n != 'self' else 'result' for n in cpp.return_names(f))
    return_types = tuple(cpp.return_type(r).remove_const_ref() for r in f.func.returns)

    named_returns = [NamedCType(name, type) for name, type in zip(return_names, return_types)]

    formula, saved_inputs = saved_variables(formula, arguments, var_names)
    formula, saved_outputs = saved_variables(formula, named_returns, var_names)

    # Check that the referenced derivatives in the formula are in bounds
    for i in used_gradient_indices(formula):
        if i >= len(f.func.returns):
            raise RuntimeError(
                f'Out of bounds grads access: derivative formula for {cpp.name(f.func)} '
                f'used grads[{i}], but the forward only returns {len(f.func.returns)} outputs.'
            )

    return Derivative(
        formula=formula,
        original_formula=original_formula,
        var_names=var_names,
        saved_inputs=saved_inputs,
        saved_outputs=saved_outputs,
    )

def create_forward_derivative(f: NativeFunction, formula: str, names: Tuple[str, ...]) -> ForwardDerivative:
    assert len(names) == 1, "Forward derivatives can define gradients for only one output at a time"
    var_name = names[0]
    var_type: Optional[Type] = None
    for r in f.func.returns:
        if r.name == var_name:
            var_type = r.type
            break
    # Handle default return names
    if var_type is None:
        if var_name == "result":
            assert len(f.func.returns) == 1
            var_type = f.func.returns[0].type
        else:
            res = re.findall(r"^result(\d+)$", var_name)
            if len(res) == 1:
                arg_idx = int(res[0])
                var_type = f.func.returns[arg_idx].type

    assert var_type is not None, "No matching output for forward derivative definition"
    return ForwardDerivative(
        formula=formula,
        var_name=var_name,
        var_type=var_type,
        required_inputs_fw_grad=None,
        required_inputs_primal=None)

def postprocess_forward_derivatives(
    f: NativeFunction,
    defn_name: str,
    all_arg_names: List[str],
    derivatives: List[Derivative],
    forward_derivatives: List[ForwardDerivative],
    args_with_derivatives: Sequence[Binding]
) -> List[ForwardDerivative]:

    def find_required_inputs(formula: str, postfix: str) -> Tuple[str, ...]:
        required_inputs = set()
        for arg in args_with_derivatives:
            if arg.type == 'TensorList':
                # The functions taking TensorList handle everything internally
                continue
            arg_name = arg.name

            found = re.search(IDENT_REGEX.format(arg_name), formula)
            if found:
                raise RuntimeError(f"The forward formula for {defn_name} is using the base name of the {arg_name} "
                                   f"argument which is ambiguous. You should use {arg_name}_p to access the primal "
                                   f"value and {arg_name}_t to access the tangent.")

            found = re.search(IDENT_REGEX.format(arg_name + postfix), formula)
            if found:
                required_inputs.add(arg_name)

        return tuple(required_inputs)

    updated_derivatives: List[ForwardDerivative] = []

    for defn in forward_derivatives:
        formula = defn.formula
        required_inputs_tangent = find_required_inputs(formula, "_t")
        if formula == "auto_element_wise":
            if (not len(args_with_derivatives) == 1) or len(forward_derivatives) > 1:
                raise RuntimeError(f"Derivative definition of {defn_name} in derivatives.yaml defines the "
                                   "forward definition of gradient as element_wise but this only "
                                   "works for functions with a single differentiable input and a "
                                   "single differentiable output.")
            if not len(derivatives) == 1:
                raise RuntimeError(f"Derivative definition of {defn_name} in derivatives.yaml defines the "
                                   "forward definition of gradient as element_wise but it does not "
                                   "defines the gradient formula for its argument which is required.")
            # This transformation is based on the observation that for element-wise functions, the Jacobian
            # matrix is diagonal and thus doing J * v or v * J gives the same result.
            # So here we are going to re-use the backward formula and replace two things:
            # 1) all occurrences of "grad" with "foo_t", where foo is the name of the unique differentiable input.
            # 2) all usage of an original input "foo" with its primal value "foo_p".
            # For example, for abs, the backward formula is:
            #   grad * self.sgn()
            # And this function generates a forward formula that is:
            #   self_t * self_p.sgn()

            backward_formula = derivatives[0].original_formula
            input_name = args_with_derivatives[0].name

            # Do replacement 1) of the grad
            def repl(m: Any) -> str:
                return f"{m.group(1)}{input_name}_t{m.group(2)}"
            fw_formula = re.sub(IDENT_REGEX.format("grad"), repl, backward_formula)

            # Do replacement 2) of the input variables
            for arg in args_with_derivatives:
                arg_name = arg.name

                def repl(m: Any) -> str:
                    return f"{m.group(1)}{arg_name}_p{m.group(2)}"
                fw_formula = re.sub(IDENT_REGEX.format(arg_name), repl, fw_formula)

            # Since there is a single differentiable inputs and we necessarily need its tangent we can
            # simply require all differentiable input's tangent.
            required_inputs_tangent = tuple(all_arg_names)
            formula = fw_formula
        elif formula == "auto_linear":
            if len(forward_derivatives) > 1:
                raise RuntimeError(f"Derivative definition of {defn_name} in derivatives.yaml defines the "
                                   "forward definition of gradient as linear but this only works "
                                   "for functions with a single differentiable output.")
            # This transformation is based on the observation that linear functions can be written as:
            #   y = f(x) = A * x
            # For some matrix A and the Jacobian of the function f is also A.
            # So doing J * v = A * v = f(v).
            # Hence to do the jvp, we simply need to evaluate the function at the point v instead of x.
            # We do this by calling the forward again by replacing any occurrence of the differentiable
            # input "foo" by it's tangent "foo_t".
            # Note that multiple inputs are not a problem as long as the function is truly linear wrt to
            # the vector where all the differentiable inputs are stacked.

            diff_arg_names = [arg.name for arg in args_with_derivatives]
            assert len(diff_arg_names) > 0

            # Do replacement of input variables
            new_args = []
            for arg_name in all_arg_names:
                if arg_name in diff_arg_names:
                    arg_name = arg_name + "_t"
                new_args.append(arg_name)

            # Call into the forward again. We need two cases here to handle both Tensor methods and at:: functions.
            if Variant.function in f.variants:
                fw_formula = "at::{}({})".format(defn_name, ", ".join(new_args))
            else:
                assert f.func.kind() is not SchemaKind.inplace
                assert Variant.method in f.variants
                fw_formula = "{}.{}({})".format(new_args[0], defn_name, ", ".join(new_args[1:]))

            # All of the input tangents are always used so all of them are required here.
            required_inputs_tangent = tuple(diff_arg_names)
            formula = fw_formula

        # At this point, the formula is final and is not modified anymore.

        # During forward formula, we use the primal instead of the input Tensors.
        # This call inspects the formula to find for which input's primal are used.
        required_inputs_primal = find_required_inputs(formula, "_p")

        updated_derivatives.append(ForwardDerivative(
            formula=formula,
            var_name=defn.var_name,
            var_type=defn.var_type,
            required_inputs_fw_grad=required_inputs_tangent,
            required_inputs_primal=required_inputs_primal))

    return updated_derivatives

def is_forward_derivative_definition(all_arg_names: List[str], names: Tuple[str, ...]) -> bool:
    if len(names) > 1:
        # Forward definition are always for a single output at a time
        return False
    name = names[0]
    if name not in all_arg_names:
        return True
    else:
        return False

def create_differentiability_info(
    defn: Dict[Any, Any],
    functions_by_signature: Dict[FunctionSchema, List[NativeFunction]],
    functions_by_schema: Dict[str, NativeFunction],
) -> DifferentiabilityInfo:
    """Processes a single entry `defn` in derivatives.yaml"""

    def canonical_function(functions: Sequence[NativeFunction], name: str) -> NativeFunction:
        for f in functions:
            if cpp.name(f.func) == name:
                return f
        # some functions only have in-place variants
        assert name + '_' == cpp.name(functions[0].func)
        return functions[0]

    def split_names(raw_names: str) -> Tuple[str, ...]:
        """Given "foo, bar", return ["foo", "bar"]."""
        return tuple(x.strip() for x in raw_names.split(','))

    def check_grad_usage(defn_name: str, derivatives: Sequence[Derivative]) -> None:
        """
        Check for some subtle mistakes one might make when writing derivatives.
        These mistakes will compile, but will be latent until a function is
        used with double backwards.
        """

        used_grad = 0
        used_grads = 0
        fully_implemented = True
        used_grads_indices: List[int] = []
        for d in derivatives:
            formula = d.formula
            used_grad += len(re.findall(IDENT_REGEX.format('grad'), formula))
            used_grads += len(re.findall(IDENT_REGEX.format('grads'), formula))
            fully_implemented = \
                fully_implemented and \
                not re.search(IDENT_REGEX.format('not_implemented'), formula)
            used_grads_indices.extend(used_gradient_indices(formula))
        assert used_grads >= len(used_grads_indices)
        only_used_grads_indices = used_grads == len(used_grads_indices)

        if used_grad and used_grads:
            raise RuntimeError(f"Derivative definition of {defn_name} in derivatives.yaml illegally "
                               "mixes use of 'grad' and 'grads'. Consider replacing "
                               "occurrences of 'grad' with 'grads[0]'")

        if only_used_grads_indices and set(used_grads_indices) == {0}:
            raise RuntimeError(f"Derivative definition of {defn_name} in derivatives.yaml solely "
                               "refers to 'grads[0]'.  If the first output is indeed the "
                               "only differentiable output, replace 'grads[0]' with 'grad'; "
                               "otherwise, there is a likely error in your derivatives "
                               "declaration.")

    @with_native_function
    def set_up_derivatives(f: NativeFunction) -> Tuple[
        Sequence[Derivative],
        Sequence[ForwardDerivative],
        Sequence[Binding],
        Sequence[str],
    ]:
        # Set up the derivative information
        derivatives: List[Derivative] = []
        forward_derivatives: List[ForwardDerivative] = []
        non_differentiable_arg_names: List[str] = []
        args_with_derivatives_set: Set[str] = set()

        all_arg_names = [a.name for a in cpp_arguments(f)]

        for raw_names in sorted(defn.keys()):
            formula = defn[raw_names]
            names = split_names(raw_names)

            if is_forward_derivative_definition(all_arg_names, names):
                forward_derivatives.append(create_forward_derivative(f, formula, names))
            else:
                if formula.lower().strip() == 'non_differentiable':
                    non_differentiable_arg_names += names
                else:
                    derivative = create_derivative(f, formula, names)
                    derivatives.append(derivative)
                    args_with_derivatives_set |= set(names)

        overlap = args_with_derivatives_set.intersection(non_differentiable_arg_names)
        if overlap:
            raise RuntimeError(f'derivatives definition for {defn} have overlapped non_differentiable '
                               f'and differentiable variables: {overlap}')

        # Next, let us determine the list of inputs in order.
        # TODO: do we need eagerly calculate and save it here? Can it be derived
        # from NativeFunction and `derivatives` on callsites instead?
        args_with_derivatives = [a for a in cpp_arguments(f) if a.name in args_with_derivatives_set]

        # Postprocess forward derivatives definitions now that we know the differentiable arguments
        forward_derivatives = postprocess_forward_derivatives(f, defn_name, all_arg_names, derivatives,
                                                              forward_derivatives, args_with_derivatives)

        # Test to see if the use of 'grads' makes sense.
        check_grad_usage(defn_name, derivatives)

        return derivatives, forward_derivatives, args_with_derivatives, non_differentiable_arg_names

    # NB: Removes 'name' from defn dictionary
    specification = defn.pop('name')
    defn_name, _ = split_name_params(specification)
    # NB: Removes 'output_differentiability' from defn dictionary
    #     `None` means all differentiable.
    output_differentiability = defn.pop('output_differentiability', None)

    schema_function = functions_by_schema.get(specification)
    if not schema_function:
        avail = '\n'.join(k for k, v in functions_by_schema.items() if cpp.name(v.func) == defn_name)
        raise RuntimeError(f'could not find ATen function for schema: {specification} '
                           f'.  Available signatures:\n{avail}')

    # now map this to the legacy schema; this isn't technically necessary, but we'd need some logic here
    # to map in-place schemas to the out-of-place variants.
    # TODO: maybe the logic to handle the legacy schema is no longer necessary?
    signature = schema_function.func.signature()
    functions = functions_by_signature[signature]
    if len(functions) == 0:
        avail = '\n'.join(str(k) for k, v in functions_by_signature.items() if cpp.name(k) == defn_name)
        raise RuntimeError(f'could not find ATen function for legacy signature: {signature} '
                           f'corresponding to schema {specification}.  Please report a bug to PyTorch. '
                           f'Available signatures:\n{avail}')

    canonical = canonical_function(functions, defn_name)
    if 'grad_input_mask' in (a.name for a in cpp_arguments(canonical)):
        raise RuntimeError(f"Schema for {defn_name} has an argument named grad_input_mask, "
                           "but this name would be shadowed by our codegen. "
                           "Please use a different name in native_functions.yaml.")

    if 'result' in (a.name for a in cpp_arguments(canonical)):
        raise RuntimeError(f"Schema for {defn_name} has an argument named result, "
                           "but this is only allowed for outputs."
                           "Please use a different name in native_functions.yaml.")

    derivatives, forward_derivatives, args_with_derivatives, non_differentiable_arg_names = set_up_derivatives(canonical)

    return DifferentiabilityInfo(
        name=defn_name,
        func=canonical,
        op=None,
        derivatives=derivatives,
        forward_derivatives=forward_derivatives,
        all_saved_inputs=dedup_vars([v for d in derivatives for v in d.saved_inputs]),
        all_saved_outputs=dedup_vars([v for d in derivatives for v in d.saved_outputs]),
        args_with_derivatives=args_with_derivatives,
        non_differentiable_arg_names=non_differentiable_arg_names,
        output_differentiability=output_differentiability,
    )

GRAD_INDEX_REGEX = r'(?:^|\W)grads\[(\d+)\]'

def used_gradient_indices(formula: str) -> List[int]:
    """Determine a list of gradient indices (the i in grads[i]) that
    are used by the formula.

    >>> used_gradient_indices("foo(grads[0], grads[1])")
    [0, 1]
    """
    return [int(i) for i in re.findall(GRAD_INDEX_REGEX, formula)]

def saved_variables(
    formula: str,
    nctypes: List[NamedCType],
    var_names: Tuple[str, ...],
) -> Tuple[str, Tuple[SavedAttribute, ...]]:

    def stride_expr(name: str) -> str:
        assert var_names == (name,), (
            'Replacement for ".strides()" is currently only supported for single derivatives of the same tensor '
            'that ".strides()" is being called on.')
        return f'strides_or_error({name}, "{name}")'

    REPLACEMENTS: List[Tuple[str, Dict[str, Any]]] = [
        # replace self.sizes() with self_sizes
        (r'{}.sizes\(\)', {
            'suffix': '_sizes',
            'nctype': lambda name: NamedCType(name, BaseCType(intArrayRefT)),
        }),
        # replace self.options() with self_options
        (r'{}.options\(\)', {
            'suffix': '_options',
            'nctype': lambda name: NamedCType(name, BaseCType(tensorOptionsT)),
        }),
        # replace zeros_like(self) with self_info
        (r'zeros_like\({}\)', {
            'suffix': '_info',
            'nctype': lambda name: NamedCType(name, BaseCType(typeAndSizeT)),
            'expr': lambda name: name,  # at save-time
            'res': lambda name: name + '_info.zeros()',  # at eval-time
        }),
        # replace self.size(2) with self_size_2
        (r'{}.size\((\w+)\)', {
            'suffix': lambda m: '_argsize_{}'.format(*m.groups()),
            'nctype': lambda name: NamedCType(name, BaseCType(intT)),
        }),
        # replace self.numel() with self_numel
        (r'{}.numel\(\)', {
            'suffix': '_numel',
            'nctype': lambda name: NamedCType(name, BaseCType(intT)),
        }),
        # replace to_args_sizes(self) with self_args_sizes
        (r'to_args_sizes\({}\)', {
            'suffix': '_args_sizes',
            'nctype': lambda name: NamedCType(name, VectorCType(VectorCType(BaseCType(intT)))),
        }),
        # replace to_args_scalartypes(self) with self_args_scalartypes
        (r'to_args_scalartypes\({}\)', {
            'suffix': '_args_scalartypes',
            'nctype': lambda name: NamedCType(name, VectorCType(BaseCType(scalarTypeT))),
        }),
        # replace TensorGeometry(self) with self_geometry
        (r'TensorGeometry\({}\)', {
            'suffix': '_geometry',
            'nctype': lambda name: NamedCType(name, BaseCType(tensorGeometryT)),
        }),
        (r'{}.scalar_type\(\)', {
            'suffix': '_scalar_type',
            'nctype': lambda name: NamedCType(name, BaseCType(scalarTypeT)),
        }),
        # replace self.dim() with self_dim
        (r'{}.dim\(\)', {
            'suffix': '_dim',
            'nctype': lambda name: NamedCType(name, BaseCType(intT)),
        }),
        # replace self.strides() with self_strides
        (r'{}.strides\(\)', {
            'suffix': '_strides',
            'nctype': lambda name: NamedCType(name, BaseCType(intArrayRefT)),
            'expr': stride_expr,
        }),
    ]

    # find which arguments need to be saved
    saved: List[SavedAttribute] = []

    for nctype in nctypes:
        name = nctype.name.name if isinstance(nctype.name, SpecialArgName) else nctype.name
        # First search the formula for expressions which can be evaluated
        # when the autograd Function is created to avoid saving variables
        for regex, info in REPLACEMENTS:
            def repl(m: Match[str]) -> str:
                suffix: str = info['suffix'](m) if callable(info['suffix']) else info['suffix']
                expr: str = info['expr'](name) if 'expr' in info else m.group(0)
                saved.append(SavedAttribute(
                    nctype=info['nctype'](name + suffix),
                    expr=expr,
                ))
                if 'res' in info:
                    replacement: str = info['res'](name)
                    return replacement
                return name + suffix

            formula = re.sub(regex.format(name), repl, formula)

        # Find any variables which remain in the formula and save them
        if re.search(IDENT_REGEX.format(name), formula):
            saved.append(SavedAttribute(
                nctype=nctype,
                expr=name,
            ))

    return formula, tuple(saved)

def create_op_name(info: DifferentiabilityInfo) -> Optional[str]:
    # only assign an op name if we are actually going to calculate a derivative
    if not info.args_with_derivatives:
        return None
    name = info.name
    camel_case = ''.join([p.title() for p in name.split('_')])
    return (camel_case + 'Backward').replace('ForwardBackward', 'Backward')

def create_op_names(infos: Sequence[DifferentiabilityInfo]) -> Sequence[Optional[str]]:
    names = list(map(create_op_name, infos))
    dups = set(item for item, count in Counter(names).items() if count > 1)

    # de-duplicate operation names
    # you end up with something like:
    #   AddBackward0
    #   AddBackward1
    # one for each overload
    counter: Dict[str, int] = Counter()
    dedup: List[Optional[str]] = []
    for name in names:
        if name is None:
            # Keep a placeholder
            dedup.append(None)
        elif name in dups:
            dedup.append(f'{name}{counter[name]}')
            counter[name] += 1
        else:
            dedup.append(name)
    return dedup

def dedup_vars(vars: Sequence[SavedAttribute]) -> Sequence[SavedAttribute]:
    seen: Set[str] = set()
    saved: List[SavedAttribute] = []
    for var in vars:
        name = var.nctype.name.name if isinstance(var.nctype.name, SpecialArgName) else var.nctype.name
        if name in seen:
            continue
        seen.add(name)
        saved.append(var)
    return saved<|MERGE_RESOLUTION|>--- conflicted
+++ resolved
@@ -8,15 +8,10 @@
 import yaml
 
 from tools.codegen.api.autograd import (Derivative, DifferentiabilityInfo,
-<<<<<<< HEAD
-                                        SavedAttribute)
+                                        SavedAttribute, ForwardDerivative)
 from tools.codegen.api.types import (Binding, CppSignatureGroup, NamedCType, BaseCType, VectorCType,
                                      intArrayRefT, tensorOptionsT, typeAndSizeT, intT,
                                      tensorGeometryT, scalarTypeT, SpecialArgName)
-=======
-                                        SavedAttribute, ForwardDerivative)
-from tools.codegen.api.types import Binding, CppSignatureGroup
->>>>>>> dd090e72
 from tools.codegen.api import cpp
 from tools.codegen.gen import parse_native_yaml
 from tools.codegen.context import with_native_function
@@ -75,14 +70,8 @@
     return CppSignatureGroup.from_native_function(f, method=False).signature.arguments()
 
 def create_derivative(f: NativeFunction, formula: str, var_names: Tuple[str, ...]) -> Derivative:
-<<<<<<< HEAD
+    original_formula = formula
     arguments: List[NamedCType] = [a.nctype.remove_const_ref() for a in cpp_arguments(f)]
-=======
-    original_formula = formula
-    arguments = cpp_arguments(f)
-    argument_names = tuple(a.name for a in arguments)
-    argument_types = tuple(a.type for a in arguments)
->>>>>>> dd090e72
 
     return_names = tuple(n if n != 'self' else 'result' for n in cpp.return_names(f))
     return_types = tuple(cpp.return_type(r).remove_const_ref() for r in f.func.returns)
