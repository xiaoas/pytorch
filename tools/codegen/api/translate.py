--- conflicted
+++ resolved
@@ -4,14 +4,9 @@
                                      NamedCType, SpecialArgName, tensorT,
                                      memoryFormatT, tensorOptionsT, scalarTypeT,
                                      boolT, deviceT, layoutT, optionalTensorRefT,
-<<<<<<< HEAD
-                                     scalarT, optionalScalarRefT, VectorCType,
-                                     longT, intArrayRefT, scalar_t, opmath_t)
-=======
-                                     iOptTensorListRefT, scalarT, optionalScalarRefT,
+                                     scalarT, optionalScalarRefT,
                                      VectorCType, longT, intArrayRefT,
                                      scalar_t, opmath_t, optionalIntArrayRefT)
->>>>>>> 8efc81b2
 
 # This file implements a small program synthesis engine that implements
 # conversions between one API to another.
