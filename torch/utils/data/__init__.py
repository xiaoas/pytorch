<<<<<<< HEAD
from torch.utils.data.sampler import \
    (Sampler, SequentialSampler, RandomSampler,
     SubsetRandomSampler, WeightedRandomSampler, BatchSampler)
from torch.utils.data.dataset import \
    (ChainDataset,
     ConcatDataset, 
     DataChunk as DataChunk,
     Dataset, 
     Dataset as MapDataPipe,
     DFIterDataPipe as DFIterDataPipe,
     IterableDataset,
     IterableDataset as IterDataPipe,
     random_split,
     Subset,
     TensorDataset,)
=======
# TODO(VitalyFedyunin): Rearranging this imports leads to crash,
# need to cleanup dependencies and fix it
from torch.utils.data.sampler import (
    BatchSampler,
    RandomSampler,
    Sampler,
    SequentialSampler,
    SubsetRandomSampler,
    WeightedRandomSampler,
)
from torch.utils.data.dataset import (
    ChainDataset,
    ConcatDataset,
    Dataset,
    Dataset as MapDataPipe,
    IterableDataset,
    IterableDataset as IterDataPipe,
    Subset,
    TensorDataset,
    random_split,
)
from torch.utils.data.dataloader import (
    DataLoader,
    _DatasetKind,
    get_worker_info,
)
>>>>>>> 49fdcd1a
from torch.utils.data.distributed import DistributedSampler
from torch.utils.data._decorator import (
    argument_validation,
    functional_datapipe,
    guaranteed_datapipes_determinism,
    non_deterministic,
    runtime_validation,
    runtime_validation_disabled,
)

__all__ = ['BatchSampler',
           'ChainDataset',
           'ConcatDataset',
           'DataLoader',
           'Dataset',
           'DistributedSampler',
           'IterDataPipe',
           'IterableDataset',
           'MapDataPipe',
           'RandomSampler',
           'Sampler',
           'SequentialSampler',
           'Subset',
           'SubsetRandomSampler',
           'TensorDataset',
           'WeightedRandomSampler',
           '_DatasetKind',
           'argument_validation',
           'functional_datapipe',
           'get_worker_info',
           'guaranteed_datapipes_determinism',
           'non_deterministic',
           'random_split',
           'runtime_validation',
           'runtime_validation_disabled']

# Please keep this list sorted
assert __all__ == sorted(__all__)


################################################################################
# import subpackage
################################################################################
from torch.utils.data import datapipes<|MERGE_RESOLUTION|>--- conflicted
+++ resolved
@@ -1,20 +1,3 @@
-<<<<<<< HEAD
-from torch.utils.data.sampler import \
-    (Sampler, SequentialSampler, RandomSampler,
-     SubsetRandomSampler, WeightedRandomSampler, BatchSampler)
-from torch.utils.data.dataset import \
-    (ChainDataset,
-     ConcatDataset, 
-     DataChunk as DataChunk,
-     Dataset, 
-     Dataset as MapDataPipe,
-     DFIterDataPipe as DFIterDataPipe,
-     IterableDataset,
-     IterableDataset as IterDataPipe,
-     random_split,
-     Subset,
-     TensorDataset,)
-=======
 # TODO(VitalyFedyunin): Rearranging this imports leads to crash,
 # need to cleanup dependencies and fix it
 from torch.utils.data.sampler import (
@@ -28,8 +11,10 @@
 from torch.utils.data.dataset import (
     ChainDataset,
     ConcatDataset,
+    DataChunk as DataChunk,
     Dataset,
     Dataset as MapDataPipe,
+    DFIterDataPipe as DFIterDataPipe,
     IterableDataset,
     IterableDataset as IterDataPipe,
     Subset,
@@ -41,7 +26,6 @@
     _DatasetKind,
     get_worker_info,
 )
->>>>>>> 49fdcd1a
 from torch.utils.data.distributed import DistributedSampler
 from torch.utils.data._decorator import (
     argument_validation,
