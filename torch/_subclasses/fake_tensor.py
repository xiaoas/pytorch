import torch

from torch.utils._pytree import tree_map, tree_flatten
from functools import partial
from torch.fx.operator_schemas import normalize_function
from torch.utils._mode_utils import no_dispatch
from torch._subclasses.meta_utils import MetaConverter
from typing import Union
from torch._ops import OpOverload
from torch.utils._python_dispatch import TorchDispatchMode, enable_torch_dispatch_mode
import weakref
import functools
import itertools

aten = torch.ops.aten
prims = torch.ops.prims


class ComplexInputException(Exception):
    pass


_device_not_kwarg_ops = (
    aten._resize_output_.default,
    aten.nested_tensor.default,
    aten.pin_memory.default,
    aten.is_pinned.default,
    aten.to.device,
    aten.to.prim_Device,
    aten._pin_memory.default,
    aten._resize_output.functional,
    aten._resize_output.out,
)

# this op is never actually used
_non_kwarg_device_constructors = (torch.ops.aten._list_to_tensor,)

def contains_tensor_types(type):
    tensor_type = torch._C.TensorType.get()
    return type.isSubtypeOf(tensor_type) or any(
        contains_tensor_types(e) for e in type.containedTypes()
    )

_like_tensor_constructors = (
    aten.empty_like.default,
    aten.full_like.default,
    aten.ones_like.default,
    aten.rand_like.default,
    aten.randn_like.default,
    aten.randint_like.default,
    aten.randint_like.low_dtype,
    aten.randn_like.default,
    aten.zeros_like.default,
    aten.new_empty.default,
)

@functools.lru_cache(None)
def _is_tensor_constructor(func: OpOverload):
    assert isinstance(func, OpOverload)
    schema = func._schema
    if any(contains_tensor_types(arg.type) for arg in schema.arguments):
        return False
    # TODO: no real reason to restrict multiple outputs
    return (
        len(schema.returns) == 1 and schema.returns[0].type is torch._C.TensorType.get()
    )

# Similar to `MetaConverter`, this is a class for converting
# multiple tensors into fake tensors which share the same view/storage
# structure. Like `MetaConverter`, it will keep alive all
# tensors that are converted to FakeTensors.
class FakeTensorConverter(object):
    tensor_memo: weakref.WeakValueDictionary
    meta_converter: MetaConverter

    def __init__(self):
        # FakeTensors store the FakeTensorMode which in turn stores a
        # FakeTensor, so we need to hold a weak reference to the FakeTensor
        # otherwise we would induce a circular reference
        self.tensor_memo = weakref.WeakValueDictionary()
        self.meta_converter = MetaConverter()

    def _get_memo(self, t):
        if t in self.tensor_memo:
            out = self.tensor_memo[t]
            out._fix_weakref()
            return out
        return None

    def from_real_tensor(self, fake_mode, t):
        maybe_memo = self._get_memo(t)
        if maybe_memo is not None:
            return maybe_memo
        existing_device = t.device
        # not yet supported in metatensors
        if t.is_complex():
            raise ComplexInputException
        out = FakeTensor(fake_mode, self.meta_converter(t), existing_device)
        self.tensor_memo[t] = out
        return out

    def from_meta_and_device(self, fake_mode, t, device):
        maybe_memo = self._get_memo(t)
        if maybe_memo is not None:
            return maybe_memo
        out = FakeTensor(fake_mode, t, device)
        self.tensor_memo[t] = out
        return out

    def __call__(self, fake_mode, t, device=None):
        assert t.device.type != 'meta' or device is not None
        if t.device.type != 'meta':
            return self.from_real_tensor(fake_mode, t)
        else:
            return self.from_meta_and_device(fake_mode, t, device)

# Meta tensors give you the ability to run PyTorch code without having to
# actually do computation through tensors allocated on a `meta` device.
# Because the device is `meta`, meta tensors do not model device propagation.
# FakeTensor extends MetaTensors to also carry an additional `fake_device`
# which tracks devices that would have been used.

class FakeTensor(torch.Tensor):
    fake_device: torch.device
    fake_mode: "FakeTensorMode"

    @staticmethod
    def __new__(cls, fake_mode, elem, device):
        return torch.Tensor._make_subclass(
            cls, elem, elem.requires_grad, dispatch_device=True
        )

    def __init__(self, fake_mode, elem, device: Union[torch.device, str]):
        # elem does not need to be recorded, because FakeTensor *is a* elem
        assert elem.device.type == "meta"
        device = device if isinstance(device, torch.device) else torch.device(device)
        self.fake_device = device
        self.fake_mode = fake_mode

    @staticmethod
    def from_tensor(t, fake_mode):
        existing_device = t.device
        return FakeTensor(fake_mode, t.to(device="meta"), existing_device)

    # TODO: resolve error in default __repr__
    def __repr__(self):
        return f"FakeTensor({self.fake_device})"

    @classmethod
    def __torch_dispatch__(cls, func, types, args=(), kwargs=None):
        # need to handle here to avoid infinite recursion
        if func == torch.ops.prim.device.default:
            assert len(args) == 1 and isinstance(args[0], FakeTensor)
            return args[0].fake_device

        fake_mode = None
        for arg in itertools.chain(tree_flatten(args)[0], tree_flatten(kwargs)[0]):
            if isinstance(arg, FakeTensor):
                if fake_mode is None:
                    fake_mode = arg.fake_mode
                else:
                    assert fake_mode is arg.fake_mode, "Mixing modes NYI"

        with enable_torch_dispatch_mode(fake_mode):
            return func(*args, **kwargs)

    @staticmethod
    def _find_common_device(func, args, kwargs):
        # cpu - zero-dim tensors can be called in cuda kernels,
        # so overwrite the common_device if it the only existing
        # device comes from a cpu zero-dim tensor
        common_device = None
        is_cpu_zero_dim = None

        def cpu_zero_dim(t):
            return t.device.type == "cpu" and t.dim() == 0

        def merge_devices(t):
            nonlocal common_device
            nonlocal is_cpu_zero_dim
            if not isinstance(t, FakeTensor):
                return

            if common_device is None:
                common_device = t.device
                is_cpu_zero_dim = cpu_zero_dim(t)
                return

            t_is_cpu_zero_dim = cpu_zero_dim(t)
            if t.device == common_device:
                if is_cpu_zero_dim:
                    is_cpu_zero_dim = t_is_cpu_zero_dim
                return

            # mismatching devices !
            # if current tensor is cpu 0 dim, defer to existing device
            if t_is_cpu_zero_dim:
                return

            # current device is from cpu 0 dim tensor, overwrite
            if is_cpu_zero_dim:
                common_device = t.device
                is_cpu_zero_dim = t_is_cpu_zero_dim
                return

            # mismatching devices of non-zero dim tensors, throw
            # This might be valid behavior and need to be explicitly modeled, e.g. reshape_as
            raise Exception(
                f"Unhandled FakeTensor Device Propagation for {func}, found two different devices {common_device}, {t.device}"
            )

        tree_map(merge_devices, args)
        tree_map(merge_devices, kwargs)

        assert common_device is not None, f"Could not find common device for {func}"

        return common_device

    __torch_function__ = torch._C._disabled_torch_function_impl


# We keep one instantiation of `fake_tensor_converter` active
# for the duration of `with torch_enable_mode(FakeTensorMode)`.
# This allows accurate storage aliasing across invocation of
# different operators. While this will keep all freshly allocated
# tensors alive during `FakeTensorMode`, there will no be no
# new allocations of Tensors which have non-meta storage so
# memory should not significantly incraese.

class FakeTensorMode(TorchDispatchMode):
    def __init__(self, allow_cpu_fallback=True):
        self.allow_cpu_fallback = allow_cpu_fallback
        self.fake_tensor_converter = FakeTensorConverter()

    def __torch_dispatch__(self, func, types, args=(), kwargs=None):
        kwargs = kwargs if kwargs else {}

        # TODO: apply as no_dispatch decorator
        with no_dispatch():
            converter = self.fake_tensor_converter

            def wrap(e, device=None):
                if isinstance(e, torch.Tensor) and not isinstance(e, FakeTensor):
                    return converter(self, e, device)
                else:
                    return e

            # if we are in the dispatch mode, we will enter this function even if the inputs
            # are not FakeTensors. For now, throw if any non-Fake Tensor inputs
            # and just support constructors. TODO: extend more broadly
            conversion_made = False

            def check_non_fake_tensor(x):
                nonlocal conversion_made
                conversion_made = conversion_made or (isinstance(x, torch.Tensor) and not isinstance(x, FakeTensor))

            tree_map(check_non_fake_tensor, args)
            tree_map(check_non_fake_tensor, kwargs)

            if conversion_made:
                raise Exception(
                    "Invoking operators with non-Fake Tensor inputs in FakeTensorMode is not yet supported. "
                    f"Please convert all Tensors to FakeTensors first. Found in {func}"
                )

            # _to_copy fails when run with FakeTensors to cuda device
            # TODO: debug
            if func == torch.ops.aten._to_copy.default:
                _, new_kwargs = normalize_function(
                    func, args=args, kwargs=kwargs, normalize_to_only_use_kwargs=True
                )

                out_device = new_kwargs.pop("device", new_kwargs["input"].device)
                with no_dispatch():
                    input = new_kwargs.pop("input").to("meta")
                    return FakeTensor(
                        self, torch.ops.aten._to_copy(input, **new_kwargs), out_device
                    )

            # TODO: cleaner prims support
            if (_is_tensor_constructor(func) or func in _like_tensor_constructors) \
                    and "prims::" not in func._schema.name:
                assert func not in _non_kwarg_device_constructors
                _, new_kwargs = normalize_function(
                    func, args=args, kwargs=kwargs, normalize_to_only_use_kwargs=True
                )
                if func in _like_tensor_constructors:
                    default_device = new_kwargs["input"].device
                    # TODO: file issue
                    args = (new_kwargs.pop("input"),)
                else:
                    # cpu is default device if none is specified
                    default_device = torch.device("cpu")
                    args = ()
                out_device = new_kwargs.pop("device")
                out_device = out_device if out_device else default_device
                new_kwargs["device"] = torch.device("meta")
                r = func(*args, **new_kwargs)
                return FakeTensor(self, r, out_device)

            if func in (aten.to.prim_Device, aten.to.device):
                _, new_kwargs = normalize_function(func, args, kwargs, normalize_to_only_use_kwargs=True)
                input_device = new_kwargs["device"]
                out_device = input_device if input_device else new_kwargs["input"].device
                new_kwargs["device"] = torch.device("meta")
                r = func(*args, **new_kwargs)
                return converter(self, r, out_device)

<<<<<<< HEAD
            try:
                r = func(*args, **kwargs)
            except NotImplementedError as not_implemented_error:
                if not self.allow_cpu_fallback:
                    raise not_implemented_error
                r = run_cpu_fallback(func, args, kwargs, not_implemented_error)
=======
            # TODO: dont know why this is being dispatched to __torch__function__
            # Dont default to common device handling since this doesnt take in/return tensor
            # TODO: update typo of minium
            if func in (prims.maximum_value.default, prims.minium_value.default):
                return func(*args, **kwargs)

            r = func(*args, **kwargs)
>>>>>>> adab3047

            # TODO: handle non-kwarg devices
            assert func not in _device_not_kwarg_ops, f"NYI: {func}"

            # if device is specified, use that
            if kwargs.get("device", None):
                return tree_map(partial(wrap, device=kwargs["device"]), r)

            # operators which copy size from another tensor do not
            # also take device from the size tensor
            # other size_as operators are not builtin operators
            if func == aten.resize_as_.default:
                _, new_kwargs = normalize_function(
                    func, args=args, kwargs=kwargs, normalize_to_only_use_kwargs=True
                )
                # device of the input is returned
                return tree_map(partial(wrap, device=new_kwargs["input"].device), r)

            common_device = FakeTensor._find_common_device(func, args, kwargs)

            return tree_map(partial(wrap, device=common_device), r)

    def from_tensor(self, tensor):
        with no_dispatch():
            return self.fake_tensor_converter(self, tensor)


def run_cpu_fallback(func, args, kwargs, orig_not_implemented_exception):
    with no_dispatch():
        def to_cpu(e):
            if isinstance(e, FakeTensor):
                return torch.zeros_like(e, device="cpu")
            return e
        try:
            args = tree_map(to_cpu, args)
            kwargs = tree_map(to_cpu, kwargs)
            r = func(*args , **kwargs)
        except Exception as new_exception:
            raise orig_not_implemented_exception from new_exception

        tensor_impls = set()
        storages = set()

        for e in tree_flatten((args, kwargs))[0]:
            if isinstance(e, torch.Tensor):
                tensor_impls.add(e)
                storages.add(e.storage()._cdata)

        # TODO: also check metadata change on inputs
        # proper aliasing/metadata relationship between outputs and inputs will
        # not be set up, bc of conversion to cpu, error on reused impls
        for e in tree_flatten(r)[0]:
            if e in tensor_impls or (isinstance(e, torch.Tensor) and e.storage()._cdata in storages):
                raise orig_not_implemented_exception

    # we're only converting these to MetaTensors now, not Fake Tensors,
    # and the cpu inputs should be temporary. just convert outputs to meta
    # and continue
    return tree_map(MetaConverter(), r)<|MERGE_RESOLUTION|>--- conflicted
+++ resolved
@@ -306,22 +306,18 @@
                 r = func(*args, **new_kwargs)
                 return converter(self, r, out_device)
 
-<<<<<<< HEAD
+            # TODO: dont know why this is being dispatched to __torch__function__
+            # Dont default to common device handling since this doesnt take in/return tensor
+            # TODO: update typo of minium
+            if func in (prims.maximum_value.default, prims.minium_value.default):
+                return func(*args, **kwargs)
+
             try:
                 r = func(*args, **kwargs)
             except NotImplementedError as not_implemented_error:
                 if not self.allow_cpu_fallback:
                     raise not_implemented_error
                 r = run_cpu_fallback(func, args, kwargs, not_implemented_error)
-=======
-            # TODO: dont know why this is being dispatched to __torch__function__
-            # Dont default to common device handling since this doesnt take in/return tensor
-            # TODO: update typo of minium
-            if func in (prims.maximum_value.default, prims.minium_value.default):
-                return func(*args, **kwargs)
-
-            r = func(*args, **kwargs)
->>>>>>> adab3047
 
             # TODO: handle non-kwarg devices
             assert func not in _device_not_kwarg_ops, f"NYI: {func}"
