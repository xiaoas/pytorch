import torch

import torch._prims as prims
import torch._prims.utils as utils
from torch._prims.utils import (
    DimsType,
    ShapeType,
    StrideType,
    TensorLike,
    TensorLikeType,
    DimsSequenceType,
    TensorSequenceType,
    Number,
    NumberType,
    ELEMENTWISE_TYPE_PROMOTION_KIND,
    elementwise_dtypes,
)
from torch._prims.wrappers import (
    elementwise_type_promotion_wrapper,
    out_wrapper,
    _maybe_convert_to_dtype,
    _maybe_resize_out,
)

from functools import reduce
from typing import Sequence, Optional, Union, Callable, List, Tuple
import operator
import warnings
import math
from enum import Enum

# Experimental module containing prototype Python references for existing
#   PyTorch operations.

__all__ = [
    #
    # Elementwise Unary References
    #
    "abs",
    "acos",
    "acosh",
    "asin",
    "atan",
    # "bessel_i0e",  # special.i0e
    # "bessel_i1e",  # special.i1e
    # "cbrt",  # No corresponding torch operation
    "ceil",
    "cos",
    "cosh",
    "digamma",
    "erf",
    "erfinv",
    "erfc",
    "exp",
    "expm1",
    "floor",
    "isfinite",
    "isnan",
    "lgamma",
    "log",
    "log1p",
    "neg",
    "reciprocal",
    "round",  # TODO: model kwargs
    "sign",
    "sin",
    "sinh",
    "sqrt",
    "square",
    "tan",
    #
    # Elementwise Binary References
    #
    "add",
    "atan2",
    "bitwise_and",
    "bitwise_left_shift",
    "bitwise_or",
    "bitwise_right_shift",
    "bitwise_xor",
    # "complex",
    # 'copysign', # where
    # 'div', # need to implement all rounding modes first
    "eq",
    "float_power",
    # 'floor_divide', # requires floor
    # 'fmax', # requires where
    # 'fmod',
    # 'gcd',
    "ge",
    "gt",
    # 'heaviside',
    # 'hypot',
    "igamma",
    "igammac",
    "isclose",
    # 'lcm',
    # 'ldexp',
    "le",
    "logical_and",
    "logical_or",
    # 'logical_xor',
    "lt",
    # 'max', # implement with reductions
    "maximum",
    # 'min', # implement with reductions
    "minimum",
    "mul",
    "ne",
    "nextafter",
    # 'polar',  # abs, cos, sin
    "pow",
    # 'remainder',
    # 'rsub', # unblocked
    # # special.xlog1py
    # # special.zeta
    "sub",
    "true_divide",
    # 'xlogy', # where?, log, mul
    #
    # Conditional references
    #
    "where",  # TODO: add opinfo
    #
    # Data conversion and movement references
    #
    "clone",
    "copy_to",  # TODO: add opinfo
    #
    # Reduction ops
    #
    "sum",
    "amax",
    "amin",
    #
    # View & Shape Ops
    #
    "as_strided",
    "cat",
    "chunk",
    "flatten",
    "flip",
    "narrow",
    "permute",
    "reshape",
    "stack",
    "swap_axes",  # alias for transpose
    "squeeze",
    "tensor_split",
    "transpose",
    "unsqueeze",
    "view",
]

Tensor = torch.Tensor


class REDUCTION_OUTPUT_TYPE_KIND(Enum):
    SAME = (0,)
    SAME_OR_REAL = (1,)  # for complex types outputs corresponding real type
    OP_MATH = (2,)  # keep output in opmath type, needed for mean
    ALWAYS_BOOL = (3,)


def _broadcast_shapes(*_shapes):
    shapes = tuple(filter(lambda x: x is not None, _shapes))

    # Short-circuits on no input
    if len(shapes) == 0:
        return None

    # Type checking
    # TODO: make common validations available as utils
    for shape in shapes:
        assert isinstance(shape, Sequence)

    # Computes common shape
    common_shape = [
        1,
    ] * reduce(max, (len(shape) for shape in shapes))
    for shape in shapes:
        for idx in range(-1, -1 - len(shape), -1):
            if common_shape[idx] == 1:
                if shape[idx] < 0:
                    raise ValueError(
                        "Attempting to broadcast a dimension with negative length!"
                    )
                common_shape[idx] = shape[idx]
            elif shape[idx] != 1:
                if common_shape[idx] != shape[idx]:
                    raise RuntimeError(
                        "Attempting to broadcast a dimension of length ",
                        str(shape[idx]),
                        "!",
                    )

    return common_shape


def _maybe_broadcast(*args, preserve_cpu_scalar_tensors=True):
    # Computes common shape
    common_shape = _broadcast_shapes(
        *map(lambda t: t.shape if isinstance(t, TensorLike) else None, args)
    )

    def __maybe_broadcast(x, shape):
        if x is None:
            return None
        elif isinstance(x, Number):
            return x
        elif isinstance(x, TensorLike):
            if preserve_cpu_scalar_tensors and utils.is_cpu_scalar_tensor(x):
                return x

            if tuple(x.shape) != common_shape:
                common_rank = len(common_shape) + 1
                start = common_rank - (len(x.shape) + 1)
                dims = tuple(range(start, len(x.shape) + start))
                return prims.broadcast_in_dim(x, common_shape, dims)
        else:
            raise RuntimeError(
                "Unexpected type when broadcasting: " + str(type(x)) + "!"
            )

    return tuple(__maybe_broadcast(x, common_shape) for x in args)


# Utilities should come BEFORE this import
from torch._decomp import register_decomposition

#
# Elementwise unary references
#

infer_aten_op = object()

# TODO: add type promotion support
def _make_elementwise_unary_reference(
<<<<<<< HEAD
    prim: Callable, *, type_promotion_kind, aten_op=infer_aten_op, disable_meta=False
=======
    prim: Callable, *, type_promotion_kind, aten_op=infer_aten_op, register_meta=False
>>>>>>> 59b56ba7
) -> Callable:
    @out_wrapper
    @elementwise_type_promotion_wrapper(
        type_promoting_args=("a",), type_promotion_kind=type_promotion_kind
    )
    def _ref(a: Tensor) -> Tensor:
        return prim(a)

    if aten_op is infer_aten_op:
        aten_op = getattr(torch.ops.aten, prim.__name__.split(".")[0])
    if aten_op is not None:
<<<<<<< HEAD
        register_decomposition(aten_op, disable_meta=disable_meta)(_ref)
=======
        register_decomposition(aten_op, register_meta=register_meta)(_ref)
>>>>>>> 59b56ba7

    return _ref


abs = _make_elementwise_unary_reference(
    prims.abs, type_promotion_kind=ELEMENTWISE_TYPE_PROMOTION_KIND.COMPLEX_TO_FLOAT
)

acos = _make_elementwise_unary_reference(
    prims.acos, type_promotion_kind=ELEMENTWISE_TYPE_PROMOTION_KIND.INT_TO_FLOAT
)

acosh = _make_elementwise_unary_reference(
    prims.acosh, type_promotion_kind=ELEMENTWISE_TYPE_PROMOTION_KIND.INT_TO_FLOAT
)

asin = _make_elementwise_unary_reference(
    prims.asin, type_promotion_kind=ELEMENTWISE_TYPE_PROMOTION_KIND.INT_TO_FLOAT
)

atan = _make_elementwise_unary_reference(
    prims.atan, type_promotion_kind=ELEMENTWISE_TYPE_PROMOTION_KIND.INT_TO_FLOAT
)

ceil = _make_elementwise_unary_reference(
    prims.ceil, type_promotion_kind=ELEMENTWISE_TYPE_PROMOTION_KIND.DEFAULT
)

cos = _make_elementwise_unary_reference(
    prims.cos, type_promotion_kind=ELEMENTWISE_TYPE_PROMOTION_KIND.INT_TO_FLOAT
)

cosh = _make_elementwise_unary_reference(
    prims.cosh, type_promotion_kind=ELEMENTWISE_TYPE_PROMOTION_KIND.INT_TO_FLOAT
)

digamma = _make_elementwise_unary_reference(
    prims.digamma, type_promotion_kind=ELEMENTWISE_TYPE_PROMOTION_KIND.INT_TO_FLOAT
)

erf = _make_elementwise_unary_reference(
    prims.erf, type_promotion_kind=ELEMENTWISE_TYPE_PROMOTION_KIND.INT_TO_FLOAT
)

erfinv = _make_elementwise_unary_reference(
    prims.erf_inv,
    type_promotion_kind=ELEMENTWISE_TYPE_PROMOTION_KIND.INT_TO_FLOAT,
    aten_op=torch.ops.aten.erfinv,  # prim/aten name mismatch
)

erfc = _make_elementwise_unary_reference(
    prims.erfc, type_promotion_kind=ELEMENTWISE_TYPE_PROMOTION_KIND.INT_TO_FLOAT
)

exp = _make_elementwise_unary_reference(
    prims.exp, type_promotion_kind=ELEMENTWISE_TYPE_PROMOTION_KIND.INT_TO_FLOAT
)

expm1 = _make_elementwise_unary_reference(
    prims.expm1, type_promotion_kind=ELEMENTWISE_TYPE_PROMOTION_KIND.INT_TO_FLOAT
)

floor = _make_elementwise_unary_reference(
    prims.floor, type_promotion_kind=ELEMENTWISE_TYPE_PROMOTION_KIND.DEFAULT
)

isfinite = _make_elementwise_unary_reference(
    prims.is_finite,
    type_promotion_kind=ELEMENTWISE_TYPE_PROMOTION_KIND.ALWAYS_BOOL,
    aten_op=None,  # CompositeImplicitAutograd
)


def _isnan(a: Tensor) -> Tensor:
    return prims.ne(a, a)


isnan = _make_elementwise_unary_reference(
    _isnan,
    type_promotion_kind=ELEMENTWISE_TYPE_PROMOTION_KIND.ALWAYS_BOOL,
    aten_op=torch.ops.aten.isnan,  # prim/aten name mismatch
    register_meta=True,
)

lgamma = _make_elementwise_unary_reference(
    prims.lgamma, type_promotion_kind=ELEMENTWISE_TYPE_PROMOTION_KIND.INT_TO_FLOAT
)

log = _make_elementwise_unary_reference(
    prims.log, type_promotion_kind=ELEMENTWISE_TYPE_PROMOTION_KIND.INT_TO_FLOAT
)

log1p = _make_elementwise_unary_reference(
    prims.log1p, type_promotion_kind=ELEMENTWISE_TYPE_PROMOTION_KIND.INT_TO_FLOAT
)

neg = _make_elementwise_unary_reference(
    prims.neg, type_promotion_kind=ELEMENTWISE_TYPE_PROMOTION_KIND.DEFAULT
)

reciprocal = _make_elementwise_unary_reference(
    prims.reciprocal, type_promotion_kind=ELEMENTWISE_TYPE_PROMOTION_KIND.INT_TO_FLOAT
)

# TODO: round takes additional kwargs
round = _make_elementwise_unary_reference(
    prims.round,
    type_promotion_kind=ELEMENTWISE_TYPE_PROMOTION_KIND.DEFAULT,
    aten_op=None,  # TODO: this does need a decomp, but kwarg handling is needed
)

sign = _make_elementwise_unary_reference(
    prims.sign, type_promotion_kind=ELEMENTWISE_TYPE_PROMOTION_KIND.DEFAULT
)

sin = _make_elementwise_unary_reference(
    prims.sin, type_promotion_kind=ELEMENTWISE_TYPE_PROMOTION_KIND.INT_TO_FLOAT
)

sinh = _make_elementwise_unary_reference(
    prims.sinh, type_promotion_kind=ELEMENTWISE_TYPE_PROMOTION_KIND.INT_TO_FLOAT
)

sqrt = _make_elementwise_unary_reference(
    prims.sqrt, type_promotion_kind=ELEMENTWISE_TYPE_PROMOTION_KIND.INT_TO_FLOAT
)

square = _make_elementwise_unary_reference(
    prims.square,
    type_promotion_kind=ELEMENTWISE_TYPE_PROMOTION_KIND.BOOL_TO_LONG,
    aten_op=None,  # CompositeImplicitAutograd
)

tan = _make_elementwise_unary_reference(
    prims.tan, type_promotion_kind=ELEMENTWISE_TYPE_PROMOTION_KIND.INT_TO_FLOAT
)


def _make_elementwise_binary_reference(
    prim: Callable,
    *,
    type_promotion_kind,
    aten_op=infer_aten_op,
    has_out=True,
<<<<<<< HEAD
    disable_meta=False,
=======
    register_meta=False,
>>>>>>> 59b56ba7
) -> Callable:
    @elementwise_type_promotion_wrapper(
        type_promoting_args=("a", "b"), type_promotion_kind=type_promotion_kind
    )
    def _ref(
        a: Union[Tensor, NumberType],
        b: Union[Tensor, NumberType],
    ) -> Tensor:
        a, b = _maybe_broadcast(a, b)
        return prim(a, b)

    if has_out:
        _ref = out_wrapper(_ref)

    if aten_op is infer_aten_op:
        aten_op = getattr(torch.ops.aten, prim.__name__.split(".")[0])
    if aten_op is not None:
<<<<<<< HEAD
        register_decomposition(aten_op, disable_meta=disable_meta)(_ref)
=======
        register_decomposition(aten_op, register_meta=register_meta)(_ref)
>>>>>>> 59b56ba7

    return _ref


# Add has its own implementation because it has an alpha argument
@out_wrapper
@elementwise_type_promotion_wrapper(
    type_promoting_args=("a", "b"),
    type_promotion_kind=ELEMENTWISE_TYPE_PROMOTION_KIND.OP_MATH,
)
def add(
    a: Union[TensorLikeType, NumberType],
    b: Union[TensorLikeType, NumberType],
    *,
    alpha: Optional[NumberType] = None,
):
    """
    Reference implementation of torch.add
    """
    a, b = _maybe_broadcast(a, b)

    if alpha is not None:
        dtype = a.dtype if isinstance(a, TensorLike) else b.dtype  # type: ignore[union-attr]
        python_type = utils.dtype_to_type(dtype)
        if not utils.is_weakly_lesser_type(type(alpha), python_type):
            msg = (
                "alpha argument of type {0} cannot be safely cast to type {1}!".format(
                    type(alpha), python_type
                )
            )
            raise ValueError(msg)
        b = prims.mul(b, alpha)

    return prims.add(a, b)


# TODO: add docstring
atan2 = _make_elementwise_binary_reference(
    prims.atan2, type_promotion_kind=ELEMENTWISE_TYPE_PROMOTION_KIND.INT_TO_FLOAT
)

# TODO: add docstring
bitwise_and = _make_elementwise_binary_reference(
    prims.bitwise_and,
    type_promotion_kind=ELEMENTWISE_TYPE_PROMOTION_KIND.DEFAULT,
)

# TODO: add docstring
bitwise_left_shift = _make_elementwise_binary_reference(
    prims.shift_left,
    type_promotion_kind=ELEMENTWISE_TYPE_PROMOTION_KIND.DEFAULT,
    aten_op=torch.ops.aten.bitwise_left_shift,  # prim/aten name mismatch
)

# TODO: add docstring
bitwise_or = _make_elementwise_binary_reference(
    prims.bitwise_or,
    type_promotion_kind=ELEMENTWISE_TYPE_PROMOTION_KIND.DEFAULT,
)

# TODO: add docstring
bitwise_right_shift = _make_elementwise_binary_reference(
    prims.shift_right_arithmetic,
    type_promotion_kind=ELEMENTWISE_TYPE_PROMOTION_KIND.DEFAULT,
    aten_op=torch.ops.aten.bitwise_right_shift,  # prim/aten name mismatch
)

# TODO: add docstring
bitwise_xor = _make_elementwise_binary_reference(
    prims.bitwise_xor,
    type_promotion_kind=ELEMENTWISE_TYPE_PROMOTION_KIND.DEFAULT,
)

# TODO: add docstring
# complex =  _make_elementwise_binary_reference(prims.complex, type_promotion_kind=ELEMENTWISE_TYPE_PROMOTION_KIND.DEFAULT)

# TODO: add docstring
eq = _make_elementwise_binary_reference(
    prims.eq, type_promotion_kind=ELEMENTWISE_TYPE_PROMOTION_KIND.ALWAYS_BOOL
)

# TODO: add docstring
# Float power has its own implementation because it has unique type promotion.
# NB: aten_op not registered because CompositeExplicitAutograd
@out_wrapper
def float_power(
    a: Union[TensorLikeType, NumberType],
    b: Union[TensorLikeType, NumberType],
) -> Tensor:

    # Handles type promotion
    dtype = utils.get_higher_dtype(a, b)
    assert dtype is not None
    if utils.is_complex_dtype(dtype):
        dtype = torch.complex128
    else:
        dtype = torch.float64

    a = _maybe_convert_to_dtype(a, dtype=dtype)  # type: ignore[assignment]
    b = _maybe_convert_to_dtype(b, dtype=dtype)  # type: ignore[assignment]
    a, b = _maybe_broadcast(a, b)
    return prims.pow(a, b)


# TODO: add docstring
ge = _make_elementwise_binary_reference(
    prims.ge, type_promotion_kind=ELEMENTWISE_TYPE_PROMOTION_KIND.ALWAYS_BOOL
)

# TODO: add docstring
gt = _make_elementwise_binary_reference(
    prims.gt,
    type_promotion_kind=ELEMENTWISE_TYPE_PROMOTION_KIND.ALWAYS_BOOL,
)

igamma = _make_elementwise_binary_reference(
    prims.igamma, type_promotion_kind=ELEMENTWISE_TYPE_PROMOTION_KIND.INT_TO_FLOAT
)

igammac = _make_elementwise_binary_reference(
    prims.igammac, type_promotion_kind=ELEMENTWISE_TYPE_PROMOTION_KIND.INT_TO_FLOAT
)


def isclose(
    a: TensorLikeType,
    b: TensorLikeType,
    rtol: float = 1e-05,
    atol: float = 1e-08,
    equal_nan: bool = False,
) -> TensorLikeType:
    if a.dtype != b.dtype:
        msg = "Attempting to compare tensors of different dtypes {0} and {1}!".format(
            a.dtype, b.dtype
        )
        raise ValueError(a, b)
    if rtol < 0:
        msg = "rtol must be greater than or equal to zero, but got {0}!".format(rtol)
    if atol < 0:
        msg = "atol must be greater than or equal to zero, but got {0}!".format(atol)

    close = eq(a, b)
    if equal_nan and (utils.is_float_dtype(a.dtype) or utils.is_complex_dtype(a.dtype)):
        close = logical_or(close, logical_and(isnan(a), isnan(b)))

    # Note: In case of zero tolerances the closeness inequality degenerates to an equality check.
    # In this case, the short-circuit prevents false positives as detailed in the paragraph below.
    if atol == 0 and rtol == 0:
        return close

    # Note [closeness error computation]
    # atol and rtol are provided as doubles, so the computation
    # rtol * other will produce a float or complex tensor.
    # When the difference (self - other) is compared to it then the
    # tensor representing the difference will also be cast to float or complex.
    # However, since (self - other) in uint8 is very likely to produce a
    # negative value, this moves the cast forward so the difference is
    # always computed in a float or complex type.
    # If the values of the integer tensors cannot be exactly represented
    # by the default scalar type then this may cause an incorrect result.
    if not utils.is_float_dtype(a.dtype) and not utils.is_complex_dtype(a.dtype):
        a = prims.convert_element_type(a, torch.get_default_dtype())
        b = prims.convert_element_type(b, torch.get_default_dtype())

    allowed_error = add(atol, abs(mul(b, rtol)))
    actual_error = abs(sub(a, b))

    # Computes finite closeness
    result = logical_or(
        close, logical_and(isfinite(actual_error), le(actual_error, allowed_error))
    )

    return result


# TODO: add docstring
le = _make_elementwise_binary_reference(
    prims.le, type_promotion_kind=ELEMENTWISE_TYPE_PROMOTION_KIND.ALWAYS_BOOL
)


def _logical_and(a: TensorLikeType, b: TensorLikeType):
    if not utils.is_boolean_dtype(a.dtype):
        a = ne(a, 0)
    if not utils.is_boolean_dtype(b.dtype):
        b = ne(b, 0)
    return bitwise_and(a, b)


logical_and = _make_elementwise_binary_reference(
    _logical_and,
    type_promotion_kind=ELEMENTWISE_TYPE_PROMOTION_KIND.ALWAYS_BOOL,
    aten_op=torch.ops.aten.logical_and,
    register_meta=True,
)


def _logical_or(a: TensorLikeType, b: TensorLikeType):
    if not utils.is_boolean_dtype(a.dtype):
        a = ne(a, 0)
    if not utils.is_boolean_dtype(b.dtype):
        b = ne(b, 0)
    return bitwise_or(a, b)


logical_or = _make_elementwise_binary_reference(
    _logical_or,
    type_promotion_kind=ELEMENTWISE_TYPE_PROMOTION_KIND.ALWAYS_BOOL,
    aten_op=torch.ops.aten.logical_or,
    register_meta=True,
)

# TODO: add docstring
lt = _make_elementwise_binary_reference(
    prims.lt,
    type_promotion_kind=ELEMENTWISE_TYPE_PROMOTION_KIND.ALWAYS_BOOL,
)

# TODO: add docstring
maximum = _make_elementwise_binary_reference(
    prims.max,
    type_promotion_kind=ELEMENTWISE_TYPE_PROMOTION_KIND.DEFAULT,
    aten_op=torch.ops.aten.maximum,  # prim/aten name mismatch
)

# TODO: add docstring
minimum = _make_elementwise_binary_reference(
    prims.min,
    type_promotion_kind=ELEMENTWISE_TYPE_PROMOTION_KIND.DEFAULT,
    aten_op=torch.ops.aten.minimum,  # prim/aten name mismatch
)

# TODO: add docstring
mul = _make_elementwise_binary_reference(
    prims.mul,
    type_promotion_kind=ELEMENTWISE_TYPE_PROMOTION_KIND.OP_MATH,
)

# TODO: add docstring
ne = _make_elementwise_binary_reference(
    prims.ne, type_promotion_kind=ELEMENTWISE_TYPE_PROMOTION_KIND.ALWAYS_BOOL
)

# TODO: add docstring
nextafter = _make_elementwise_binary_reference(
    prims.nextafter, type_promotion_kind=ELEMENTWISE_TYPE_PROMOTION_KIND.DEFAULT
)

# TODO: add docstring
pow = _make_elementwise_binary_reference(
    prims.pow, type_promotion_kind=ELEMENTWISE_TYPE_PROMOTION_KIND.BOOL_TO_LONG
)

# TODO: add docstring
# TODO: consider refactoring this with add impl
# sub has its own implementation because it has an alpha argument
@register_decomposition(torch.ops.aten.sub)
@out_wrapper
@elementwise_type_promotion_wrapper(
    type_promoting_args=("a", "b"),
    type_promotion_kind=ELEMENTWISE_TYPE_PROMOTION_KIND.OP_MATH,
)
def sub(
    a: Union[TensorLikeType, NumberType],
    b: Union[TensorLikeType, NumberType],
    *,
    alpha: Optional[NumberType] = None,
):
    """
    Reference implementation of torch.add
    """
    a, b = _maybe_broadcast(a, b)

    if alpha is not None:
        dtype = a.dtype if isinstance(a, TensorLike) else b.dtype  # type: ignore[union-attr]
        python_type = utils.dtype_to_type(dtype)
        if not utils.is_weakly_lesser_type(type(alpha), python_type):
            msg = (
                "alpha argument of type {0} cannot be safely cast to type {1}!".format(
                    type(alpha), python_type
                )
            )
            raise ValueError(msg)
        b = prims.mul(b, alpha)

    return prims.sub(a, b)


# TODO: add docstring
true_divide = _make_elementwise_binary_reference(
    prims.div,
    type_promotion_kind=ELEMENTWISE_TYPE_PROMOTION_KIND.INT_TO_FLOAT,
    aten_op=None,  # CompositeImplicitAutograd
)

#
# Conditional references
#

# https://pytorch.org/docs/stable/generated/torch.where.html
# TODO: implement alternate where
@register_decomposition(torch.ops.aten.where, register_meta=True)
@out_wrapper
@elementwise_type_promotion_wrapper(
    type_promoting_args=("a", "b"),
    type_promotion_kind=ELEMENTWISE_TYPE_PROMOTION_KIND.DEFAULT,
)
def where(
    pred: Tensor,
    a: Optional[Union[TensorLikeType, NumberType]] = None,
    b: Optional[Union[TensorLikeType, NumberType]] = None,
):
    """ """

    if a is None or b is None:
        raise NotImplementedError

    pred, a, b = _maybe_broadcast(pred, a, b)
    return prims.select(pred, a, b)


#
# Data Movement References
#
def clone(
    a: TensorLikeType, *, memory_format: torch.memory_format = torch.preserve_format
) -> TensorLikeType:
    return prims.clone(a, memory_format=memory_format)


def copy_to(a: Tensor, b: Tensor, *, allow_cross_device=True):
    if not allow_cross_device and a.device != b.device:
        msg = "Attempting to copy from device {0} to device {1}, but cross-device copies are not allowed!".format(
            b.device, a.device
        )
        raise RuntimeError(msg)

    return prims.copy_to(a, b)


#
# Reduction references
#


def _reduction(
    a: Tensor,
    prim: Callable,
    *,
    has_identity: bool = True,
    accepts_dim_tuple: bool = True,  # to handle min/argmin that accept single dim only
    dims: Optional[DimsType] = None,
    keepdims: bool = False,
    dtype: Optional[torch.dtype] = None,  # should be specified for ops that support it
    out: Optional[Tensor] = None,
    output_dtype_kind: REDUCTION_OUTPUT_TYPE_KIND,
):  # it is usually SAME, but I want
    # ref writers to actually think about what to put here
    assert isinstance(a, TensorLike)
    if out is not None:
        assert isinstance(out, TensorLike)
        if dtype is not None:
            # TODO - this is true for eager mode currently, but it's wrong behavior for complex norms
            if dtype != out.dtype:
                raise RuntimeError(
                    "dtype argument and out dtype must match in reduction"
                )
    if not accepts_dim_tuple:
        assert dims is None or isinstance(dims, int)
    if isinstance(dims, int):
        dims = (dims,)  # type: ignore[assignment]
    dims = utils.reduction_dims(a.shape, dims)
    if not has_identity:
        valid_shape = all(a.shape[i] for i in range(a.ndim) if i in dims)
        if not valid_shape:
            raise RuntimeError(
                "reducing over zero-size dimension for reduction operation without identity"
            )
    # even though some reductions, like amin or amax, don't strictly require type promotion,
    # all the math ops (including comparisons) are still defined only for a computation type,
    # so promotion will still happen. We are doing it explicitly here
    inp_dtype = dtype if dtype is not None else a.dtype
    computation_dtype = utils._get_computation_dtype(inp_dtype)
    a_converted = prims.convert_element_type(a, computation_dtype)
    result = prim(a_converted, dims)

    if keepdims:
        output_shape = [a.shape[i] if i not in dims else 1 for i in range(a.ndim)]
        broadcast_dims = [i for i in range(a.ndim) if i not in dims]
        result = prims.broadcast_in_dim(result, output_shape, broadcast_dims)
    if out is not None:
        if dtype is None:
            if output_dtype_kind == REDUCTION_OUTPUT_TYPE_KIND.SAME:
                if out.dtype != a.dtype:
                    raise RuntimeError("Expected the dtype for input and out to match")
            elif output_dtype_kind == REDUCTION_OUTPUT_TYPE_KIND.ALWAYS_BOOL:
                if out.dtype != torch.bool:
                    raise RuntimeError("Expected the dtype for input and out to match")
        out = _maybe_resize_out(out, result.shape)
        return copy_to(out, result, allow_cross_device=False)  # type: ignore[arg-type]

    if output_dtype_kind == REDUCTION_OUTPUT_TYPE_KIND.SAME:
        result_dtype = dtype if dtype else a.dtype
        if result.dtype != result_dtype:
            result = prims.convert_element_type(result, result_dtype)

    return result


# TODO: register decomp after stride logic is fixed
def sum(
    a: Tensor,
    dim: Union[Optional[int], Optional[List[int]]] = None,
    keepdim: bool = False,
    *,
    dtype=None,
    out: Optional[Tensor] = None,
):
    if dtype is None:
        if utils.is_boolean_dtype(a.dtype) or utils.is_integer_dtype(a.dtype):
            dtype = torch.int64
        else:
            dtype = a.dtype
    # reduces over all dimensions if dim=() is passed
    if dim == () or dim == []:
        dim = None
    return _reduction(
        a,
        prims.sum,
        dims=dim,
        keepdims=keepdim,
        dtype=dtype,
        out=out,
        output_dtype_kind=REDUCTION_OUTPUT_TYPE_KIND.SAME,
    )


def amin(
    a: Tensor,
    dim: Union[Optional[int], Optional[List[int]]] = None,
    keepdim: bool = False,
    *,
    out: Optional[Tensor] = None,
):
    # reduces over all dimensions if dim=() is passed
    if dim == () or dim == []:
        dim = None
    return _reduction(
        a,
        prims.amin,
        dims=dim,
        keepdims=keepdim,
        dtype=None,
        out=out,
        has_identity=False,
        output_dtype_kind=REDUCTION_OUTPUT_TYPE_KIND.SAME,
    )


def amax(
    a: Tensor,
    dim: Union[Optional[int], Optional[List[int]]] = None,
    keepdim: bool = False,
    *,
    out: Optional[Tensor] = None,
):
    # reduces over all dimensions if dim=() is passed
    if dim == () or dim == []:
        dim = None
    return _reduction(
        a,
        prims.amax,
        dims=dim,
        keepdims=keepdim,
        dtype=None,
        out=out,
        has_identity=False,
        output_dtype_kind=REDUCTION_OUTPUT_TYPE_KIND.SAME,
    )


def as_strided(
    a: TensorLikeType, size: ShapeType, stride: StrideType, storage_offset: int = 0
) -> TensorLikeType:
    return prims.as_strided(a, size, stride, storage_offset)


@out_wrapper
@elementwise_type_promotion_wrapper(
    type_promoting_args=("tensors",),
    type_promotion_kind=ELEMENTWISE_TYPE_PROMOTION_KIND.DEFAULT,
)
def cat(tensors: TensorSequenceType, dim: int = 0) -> TensorLikeType:
    _dim = utils.canonicalize_dims(tensors[0].ndim, dim)
    return prims.concatenate(tensors, _dim)


def chunk(a: TensorLikeType, chunks: int, dim: int = 0) -> Tuple[TensorLikeType, ...]:
    if chunks <= 0:
        msg = "Expected at least one chunk, but got {0}!".format(chunks)
        raise ValueError(msg)

    dim = utils.canonicalize_dim(a.ndim, dim)
    length = a.shape[dim]
    chunk_size = math.ceil(length / chunks)
    full_chunks = math.floor(length / chunk_size)
    tail_chunk_size = length % chunk_size

    result = []
    for i in range(full_chunks):
        result.append(narrow(a, dim, i * chunk_size, chunk_size))

    if tail_chunk_size != 0:
        result.append(narrow(a, dim, full_chunks * chunk_size, tail_chunk_size))

    return tuple(result)


# Note: flatten, unlike prim.collapse and prim.collapse_view has an inclusive end_dim
# Note: flatten, unlike other shape operators, returns the input tensor on a no-op (unless
# a 0D tensor is flattened, in which case it's returned in 1D)
def flatten(a: TensorLikeType, start_dim: int = 0, end_dim: int = -1) -> TensorLikeType:
    start_dim = utils.canonicalize_dim(a.ndim, start_dim)
    end_dim = utils.canonicalize_dim(a.ndim, end_dim)

    # Short-circuits on no-op
    if start_dim == end_dim and a.ndim != 0:
        return a

    # Tries to take a view
    # TODO: we could look at directing collapse_view to skip its meta function here (unsafe_collapse_view)
    new_shape, new_strides = prims._collapse_view_helper(a, start_dim, end_dim + 1)
    if new_shape is not None:
        return prims.collapse_view(a, start_dim, end_dim + 1)

    # Makes a copy if it can't make a view
    return prims.collapse(a, start_dim, end_dim + 1)


<<<<<<< HEAD
@register_decomposition(torch.ops.aten.flip)
=======
@register_decomposition(torch.ops.aten.flip, register_meta=True)
>>>>>>> 59b56ba7
def flip(a: TensorLikeType, dims: DimsSequenceType) -> TensorLikeType:
    dims = utils.canonicalize_dims(a.ndim, dims)  # type: ignore[assignment]
    return prims.rev(a, dims)


def narrow(a: TensorLikeType, dim: int, start: int, length: int) -> TensorLikeType:
    dim = utils.canonicalize_dim(a.ndim, dim)
    return prims.slice_in_dim(a, start, start + length, axis=dim)


def permute(a: TensorLikeType, dims: DimsSequenceType) -> TensorLikeType:
    _permutation = utils.canonicalize_dims(a.ndim, dims)
    return prims.transpose(a, _permutation)


def _reshape_view_helper(
    a: TensorLikeType, shape: ShapeType, *, allow_copy: bool
) -> TensorLikeType:
    # NOTE: Reshape may be given a shape with a -1 length
    # This indicates that the dimension's length should be inferred
    # Creates a valid shape

    for idx in range(len(shape)):
        if shape[idx] == -1:
            # Verifies there's only one dimension of length -1 in the shape
            if shape.count(-1) > 1:
                msg = "Can only infer the length of one dimension, but got shape {0}!".format(
                    str(shape)
                )
                raise ValueError(msg)

            # TODO: improve error message
            if a.numel() > 0:
                length = reduce(
                    operator.floordiv, (x for x in shape if x != -1), a.numel()
                )
            else:
                msg = "Cannot reshape a tensor of zero elements into shape {0} because the unspecified length is ambiguous!".format(
                    str(shape)
                )
                raise ValueError(msg)

            shape = list(shape)
            shape[idx] = length
            break

    # Short-circuits if shape is the same
    utils.validate_shape(shape)
    if tuple(a.shape) == tuple(shape):
        return prims.view_of(a)

    numel = reduce(operator.mul, shape) if len(shape) > 0 else 1
    if a.numel() != numel:
        msg = "Attempting to reshape a tensor with shape {0} and {1} elements to a shape {2} with {3} elements!".format(
            str(a.shape), a.numel(), str(shape), numel
        )
        raise ValueError(msg)

    # Special-cases tensors with no elements
    if a.numel() == 0:
        return as_strided(a, shape, utils.make_contiguous_strides_for(shape))

    # Special-cases reshaping zero dim tensors
    if a.ndim == 0:
        _a = a
        for length in shape:
            assert length == 1
            _a = unsqueeze(_a, -1)
        return _a

    # Special-cases reshaping to zero dim tensors
    if len(shape) == 0:
        _a = a
        for length in a.shape:
            assert length == 1
            _a = squeeze(_a, -1)
        return _a

    # Handles general case: a 1+D tensor reshaped into a distinct 1+D shape

    # NOTE [Reshape Algorithm]
    # This algorithm works by attempting to greedily construct the desired dimensions in
    # the output shape, left to right. It does this by, conceptually, accumulating
    # dimensions of the original tensor, also left to right, until the dimension
    # can be constructed using prims.split_dim.
    # The algorithm also has special handling for tail squeezes/unsqueezes, like
    # if a reshape from (5, 5) to (5, 5, 1) or vice versa.
    #
    # This algorithm does not flatten the original tensor and then split dims as appropriate
    # because that would create copies more often than this algorithm. flatten is the only
    # operation below which can create a view or a copy, and while it prefers creating
    # views it may sometimes create a copy if the tensor's strides do not permit a view.
    # As a result, this algorithm tries to minimize flattening.
    #
    # Note that a better version of this algorithm may exist. Regions which could be
    # flattened without creating a copy can be identified in advance, and that might
    # allow fewer flatten calls or faster short-circuiting to make a copy.
    idx = 0
    a_ = a
    for length in shape:
        # Handles tail unsqueezes
        if idx >= a_.ndim:
            assert length == 1
            a_ = unsqueeze(a_, -1)
            idx = idx + 1
            continue

        # Skips dimensions that are already the correct length
        if length == a_.shape[idx]:
            idx = idx + 1
            continue

        # Gathers enough original dimensions such that this new dimension can be created
        # Note that this accumulation will terminate because we've verified a and the shape
        # specify the same number of elements above
        accum = a_.shape[idx]
        end = idx
        while accum % length != 0:
            end = end + 1
            accum = accum * a_.shape[end]
        if end != idx:
            # NOTE: in this case multiple dimensions must be flatten to create the desired dimension
            # This flattening is why reshape sometimes creates a copy -- because flattening
            # may return a view of a copy

            # Checks if collapse can be a view and short-circuits to copying reshape if it can't
            new_shape, new_strides = prims._collapse_view_helper(a_, idx, end + 1)
            if new_shape is None:
                if allow_copy:
                    return prims.reshape(a, shape)

                msg = "Cannot view a tensor with shape {0} and strides {1} as a tensor with shape {2}!".format(
                    a.shape, a.stride(), shape
                )
                raise ValueError(msg)

            a_ = flatten(a_, idx, end)

        # Splits the (possibly flattened) dimension to create the desired dim length
        if accum != length:
            a_ = prims.split_dim(a_, idx, length)

        idx = idx + 1

    # Squeezes tail
    while idx < a_.ndim:
        assert a_.shape[idx] == 1
        a_ = squeeze(a_, idx)

    return a_


def reshape(a: TensorLikeType, shape: ShapeType) -> TensorLikeType:
    return _reshape_view_helper(a, shape, allow_copy=True)


# update to cat then view instead of unsqueezing each tensor
@out_wrapper
def stack(tensors: TensorSequenceType, dim: int = 0) -> TensorLikeType:
    tensors = tuple(unsqueeze(a, dim) for a in tensors)
    return cat(tensors, dim)


# Note: although squeeze is documented as having the out= kwarg it doesn't
def squeeze(a: TensorLikeType, dim: Optional[int] = None) -> TensorLikeType:
    if dim is not None:
        dim = utils.canonicalize_dim(a.ndim, dim)
        # Short-circuits if the tensor has no dimensions
        if len(a.shape) == 0:
            assert dim == 0
            return prims.view_of(a)

        # Note: squeeze does not modify tensors when the given dim is not a dimension of length 1
        if a.shape[dim] != 1:
            return prims.view_of(a)
        return prims.squeeze(a, (dim,))

    dims = tuple(idx for idx in range(len(a.shape)) if a.shape[idx] == 1)
    return prims.squeeze(a, dims)


# Note: does not work with TensorMetas because of data-dependent control-flow
def tensor_split(
    a: TensorLikeType,
    indices_or_sections: Union[Tensor, DimsType],
    dim: int = 0,
) -> Tuple[TensorLikeType, ...]:
    _dim = utils.canonicalize_dim(a.ndim, dim)
    if a.ndim == 0:
        msg = "tensor_split: received a rank zero tensor, but expected a tensor of rank one or greater!"
        raise ValueError(msg)

    # If indices_or_sections is a tensor, it must be a CPU Long tensor
    if isinstance(indices_or_sections, TensorLike):
        if indices_or_sections.device != torch.device("cpu"):
            msg = "tensor_split: if indices_or_sections is a tensor it must be on the CPU, but received one on {0}".format(
                indices_or_sections.device
            )
            raise ValueError(msg)
        if indices_or_sections.dtype != torch.long:
            msg = "tensor_split: if indices_or_sections is a tensor it must have long dtype, "
            " but received one with dtype {0}".format(indices_or_sections.dtype)
            raise ValueError(msg)

    # Case 0 -- indices_or_sections is an integer or a scalar tensor n and a is split along dim into n parts of equal-ish length
    if isinstance(indices_or_sections, int) or (
        isinstance(indices_or_sections, TensorLike) and indices_or_sections.ndim == 0
    ):
        sections: int = (
            indices_or_sections  # type: ignore[assignment]
            if isinstance(indices_or_sections, Number)
            else indices_or_sections.item()
        )

        if sections <= 0:
            msg = "tensor_split: number of sections must be greater than 0, but was {0}".format(
                sections
            )
            raise ValueError(msg)

        splits = []
        dim_size = a.shape[_dim]
        min_split_size = math.floor(dim_size / sections)
        num_splits_one_extra = dim_size % sections
        start_idx = 0
        for split_idx in range(sections):
            split_size = (
                min_split_size + 1
                if (split_idx < num_splits_one_extra)
                else min_split_size
            )
            s = prims.slice_in_dim(a, start_idx, start_idx + split_size, axis=_dim)
            splits.append(s)
            start_idx = start_idx + split_size

        return tuple(splits)
    # Case 1 -- indices_or_sections is a sequence of integers or a 1D tensor describing the splits
    else:
        indices = indices_or_sections
        if isinstance(indices_or_sections, TensorLike):
            if indices_or_sections.ndim != 1:
                msg = "tensor_split: non-scalar indices_or_sections tensors must have only one dimension, "
                "but received a tensor with {0} dimensions".format(
                    indices_or_sections.ndim
                )
                raise ValueError(msg)

            indices = indices_or_sections.tolist()

        splits = []
        start_idx = 0
        for x in indices:
            splits.append(prims.slice_in_dim(a, start_idx, x, axis=_dim))
            start_idx = x
        splits.append(prims.slice_in_dim(a, start_idx, a.shape[_dim], axis=_dim))
        return tuple(splits)


def transpose(a: TensorLikeType, dim0: int, dim1: int) -> TensorLikeType:
    _dim0, _dim1 = utils.canonicalize_dims(a.ndim, (dim0, dim1))  # type: ignore[misc]

    if a.ndim <= 1:
        return prims.view_of(a)

    _permutation = list(range(0, a.ndim))
    _permutation[_dim0] = _dim1
    _permutation[_dim1] = _dim0
    return prims.transpose(a, _permutation)


# Aliases for transpose
swap_axes = transpose


def unsqueeze(a: TensorLikeType, dim: int) -> TensorLikeType:
    # Note that unsqueeze canonicalizes with rank + 1 because it allows
    # a new innermost dimension to be specified
    dim = utils.canonicalize_dim(a.ndim + 1, dim)
    return prims.expand_dims(a, (dim,))


def view(a: TensorLikeType, shape: ShapeType) -> TensorLikeType:
    return _reshape_view_helper(a, shape, allow_copy=False)<|MERGE_RESOLUTION|>--- conflicted
+++ resolved
@@ -236,11 +236,7 @@
 
 # TODO: add type promotion support
 def _make_elementwise_unary_reference(
-<<<<<<< HEAD
     prim: Callable, *, type_promotion_kind, aten_op=infer_aten_op, disable_meta=False
-=======
-    prim: Callable, *, type_promotion_kind, aten_op=infer_aten_op, register_meta=False
->>>>>>> 59b56ba7
 ) -> Callable:
     @out_wrapper
     @elementwise_type_promotion_wrapper(
@@ -252,11 +248,7 @@
     if aten_op is infer_aten_op:
         aten_op = getattr(torch.ops.aten, prim.__name__.split(".")[0])
     if aten_op is not None:
-<<<<<<< HEAD
         register_decomposition(aten_op, disable_meta=disable_meta)(_ref)
-=======
-        register_decomposition(aten_op, register_meta=register_meta)(_ref)
->>>>>>> 59b56ba7
 
     return _ref
 
@@ -338,7 +330,6 @@
     _isnan,
     type_promotion_kind=ELEMENTWISE_TYPE_PROMOTION_KIND.ALWAYS_BOOL,
     aten_op=torch.ops.aten.isnan,  # prim/aten name mismatch
-    register_meta=True,
 )
 
 lgamma = _make_elementwise_unary_reference(
@@ -401,11 +392,7 @@
     type_promotion_kind,
     aten_op=infer_aten_op,
     has_out=True,
-<<<<<<< HEAD
     disable_meta=False,
-=======
-    register_meta=False,
->>>>>>> 59b56ba7
 ) -> Callable:
     @elementwise_type_promotion_wrapper(
         type_promoting_args=("a", "b"), type_promotion_kind=type_promotion_kind
@@ -423,11 +410,7 @@
     if aten_op is infer_aten_op:
         aten_op = getattr(torch.ops.aten, prim.__name__.split(".")[0])
     if aten_op is not None:
-<<<<<<< HEAD
         register_decomposition(aten_op, disable_meta=disable_meta)(_ref)
-=======
-        register_decomposition(aten_op, register_meta=register_meta)(_ref)
->>>>>>> 59b56ba7
 
     return _ref
 
@@ -621,7 +604,6 @@
     _logical_and,
     type_promotion_kind=ELEMENTWISE_TYPE_PROMOTION_KIND.ALWAYS_BOOL,
     aten_op=torch.ops.aten.logical_and,
-    register_meta=True,
 )
 
 
@@ -637,7 +619,6 @@
     _logical_or,
     type_promotion_kind=ELEMENTWISE_TYPE_PROMOTION_KIND.ALWAYS_BOOL,
     aten_op=torch.ops.aten.logical_or,
-    register_meta=True,
 )
 
 # TODO: add docstring
@@ -729,7 +710,7 @@
 
 # https://pytorch.org/docs/stable/generated/torch.where.html
 # TODO: implement alternate where
-@register_decomposition(torch.ops.aten.where, register_meta=True)
+@register_decomposition(torch.ops.aten.where)
 @out_wrapper
 @elementwise_type_promotion_wrapper(
     type_promoting_args=("a", "b"),
@@ -967,11 +948,7 @@
     return prims.collapse(a, start_dim, end_dim + 1)
 
 
-<<<<<<< HEAD
 @register_decomposition(torch.ops.aten.flip)
-=======
-@register_decomposition(torch.ops.aten.flip, register_meta=True)
->>>>>>> 59b56ba7
 def flip(a: TensorLikeType, dims: DimsSequenceType) -> TensorLikeType:
     dims = utils.canonicalize_dims(a.ndim, dims)  # type: ignore[assignment]
     return prims.rev(a, dims)
