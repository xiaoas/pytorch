--- conflicted
+++ resolved
@@ -484,8 +484,6 @@
   mark_variable_ready(index);
 }
 
-<<<<<<< HEAD
-=======
 void Reducer::all_reduce_local_used_map() {
   // See Note [Skip allreducing local_used_maps_dev]
   if (find_unused_parameters_) {
@@ -537,7 +535,6 @@
     local_used_work_ = process_group_->allreduce(local_used_maps_dev_);
   }
 }
->>>>>>> 9f77456f
 void Reducer::checkAndRaiseMarkedTwiceError(size_t curVariableIndex) {
   // Something is wrong if all variables contained in this bucket replica have
   // already been marked as ready.
@@ -601,7 +598,6 @@
     TORCH_CHECK(!has_marked_unused_parameters_, common_error);
   }
 }
-<<<<<<< HEAD
 
 void Reducer::mark_variable_ready(VariableIndex index) {
   const auto replica_index = index.replica_index;
@@ -628,34 +624,6 @@
   auto& bucket = buckets_[bucket_index.bucket_index];
   auto& replica = bucket.replicas[replica_index];
 
-=======
->>>>>>> 9f77456f
-
-void Reducer::mark_variable_ready(VariableIndex index) {
-  const auto replica_index = index.replica_index;
-  const auto variable_index = index.variable_index;
-  TORCH_CHECK(replica_index < replicas_.size(), "Out of range replica index.");
-  TORCH_CHECK(
-      variable_index < variable_locators_.size(),
-      "Out of range variable index.");
-
-  if (replica_index == 0) {
-    checkAndRaiseMarkedTwiceError(variable_index);
-    perIterationReadyParams_.insert(variable_index);
-  }
-  backward_stats_[replica_index][variable_index] =
-      current_time_in_nanos() - cpu_timer_.backward_compute_start_time;
-
-  // Any time we mark a variable ready (be it in line due to unused parameters,
-  // or via an autograd hook), we require a call to the finalize function. If
-  // this doesn't happen before the next iteration (or call to
-  // `prepare_for_backwards`), we know something is wrong.
-  require_finalize_ = true;
-
-  const auto& bucket_index = variable_locators_[variable_index];
-  auto& bucket = buckets_[bucket_index.bucket_index];
-  auto& replica = bucket.replicas[replica_index];
-
 
   set_divide_factor();
 
@@ -682,60 +650,7 @@
   // Run finalizer function and kick off reduction for local_used_maps once the
   // final bucket was marked ready.
   if (next_bucket_ == buckets_.size()) {
-<<<<<<< HEAD
-    // See Note [Skip allreducing local_used_maps_dev]
-    if (find_unused_parameters_) {
-      // H2D from local_used_maps_ to local_used_maps_dev_
-      for (size_t i = 0; i < local_used_maps_.size(); i++) {
-        if (local_used_maps_dev_[i].is_cuda()) {
-          // Note [local_used_maps_ -> local_used_maps_dev copying]
-          // ~~~~~~~~~~~~~~~~~~~~~~~~~~~~~~~~~~~~~~~~~~~~~~~~~~~~~~
-          // We do async H2D to avoid the blocking overhead. The async copy and
-          // allreduce respect the current stream, so will be sequenced
-          // correctly.
-          //
-          // Correct sequencing with respect to host operations is also
-          // essential. The H2D copy_ is stream ordered, while the host's
-          // changes to local_used_maps_ are host ordered. If a large backlog of
-          // cuda-stream work pushes the copy_ far into the future, and if no
-          // blocking calls occur between now and finalize_backward()** such
-          // that finalize_backward() re-zeroes local_used_maps_ on the host
-          // before the stream executes the copy_, copy_ will read those zeros
-          // instead of the values we thought we told it to read here. Copying
-          // local_used_maps_[i] to a pinned temporary (which the pinned caching
-          // allocator should supply asynchronously) avoids this nasty, rare
-          // race condition.
-          //
-          // ** In the hoped-for case where all params are used, DDP itself
-          // won't do any blocking work between now and the re-zeroing, so the
-          // danger is real.
-          //
-          // Defensively ensures local_used_maps_tmp is distinct from
-          // local_used_maps_[i]
-          auto local_used_maps_tmp = at::native::empty_like(
-              local_used_maps_[i],
-              optTypeMetaToScalarType(
-                  local_used_maps_[i].options().dtype_opt()),
-              local_used_maps_[i].options().layout_opt(),
-              local_used_maps_[i].options().device_opt(),
-              true /* pinned_memory */);
-          // Paranoid asserts here because in some workloads, the pinned
-          // allocator behaves in a way we don't understand, and may be bugged.
-          // See https://github.com/pytorch/pytorch/pull/54474
-          TORCH_INTERNAL_ASSERT(local_used_maps_tmp.is_pinned());
-          TORCH_INTERNAL_ASSERT(
-              local_used_maps_tmp.data_ptr() != local_used_maps_[i].data_ptr());
-          local_used_maps_tmp.copy_(local_used_maps_[i]);
-          local_used_maps_dev_[i].copy_(local_used_maps_tmp, true);
-        } else {
-          local_used_maps_dev_[i].copy_(local_used_maps_[i], true);
-        }
-      }
-      local_used_work_ = process_group_->allreduce(local_used_maps_dev_);
-    }
-=======
     all_reduce_local_used_map();
->>>>>>> 9f77456f
 
     // The autograd engine uses the default stream when running callbacks, so we
     // pass in the current CUDA stream in case it is not the default.
@@ -1081,15 +996,12 @@
   }
 }
 
-<<<<<<< HEAD
-=======
 // Traverse the autograd graph starting at the specified output.
 // All parameters for which we have a pointer to their gradient accumulation
 // functions, but don't show up in the autograd graph will be marked ready for
 // for reduction as soon as the first autograd hook is called. This is not
 // done immediately because the model output may be ignored, and we only
 // want to start performing reductions on `torch.autograd.backward()`.
->>>>>>> 9f77456f
 void Reducer::search_unused_parameters(
     const std::vector<torch::autograd::Variable>& outputs) {
   std::unordered_set<torch::autograd::Node*> seen;
@@ -1148,34 +1060,6 @@
         "flag off. Note that this warning may be a false positive if your model "
         "has flow control causing later iterations to have unused parameters.");
   }
-}
-// Traverse the autograd graph starting at the specified output.
-// All parameters for which we have a pointer to their gradient accumulation
-// functions, but don't show up in the autograd graph will be marked ready for
-// for reduction as soon as the first autograd hook is called. This is not
-// done immediately because the model output may be ignored, and we only
-// want to start performing reductions on `torch.autograd.backward()`.
-void Reducer::prepare_for_backward(
-    const std::vector<torch::autograd::Variable>& outputs) {
-  std::lock_guard<std::mutex> lock(mutex_);
-
-  cpu_timer_.backward_compute_start_time = current_time_in_nanos();
-  if (should_collect_runtime_stats()) {
-    record_backward_compute_start_time();
-  }
-
-  // Reset accounting.
-  expect_autograd_hooks_ = true;
-
-  reset_bucket_counting();
-
-  // Reset unused parameter accounting.
-  has_marked_unused_parameters_ = false;
-  unused_parameters_.clear();
-  // Reset per iteration marked ready parameters.
-  perIterationReadyParams_.clear();
-
-  search_unused_parameters(outputs);
 }
 
 void Reducer::prepare_for_backward(
