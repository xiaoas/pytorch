import torch
from torch import Tensor
from typing import Callable, List

import re

__all__ : List[str] = []

class _CodeParser:
    def __init__(self, code_string: str):
        optional_ws = r"\s*"
        required_ws = r"\s+"
        template_params = r"(?P<template_params>\<.+\>)"
        return_type = r"(?P<return_type>\w+)"
        function_name = r"(?P<function_name>\w+)"
        function_params = r"(?P<function_params>\(.+\))"
        function_body = r"(?P<function_body>\{.+\})"

        pattern = \
            optional_ws \
            + "template" \
            + optional_ws + template_params \
            + optional_ws + return_type \
            + required_ws + function_name \
            + optional_ws + function_params \
            + optional_ws + function_body \
            + optional_ws

        result = re.match(pattern, code_string, re.DOTALL)  # DOTALL for matching multiline

        if result is None:
            raise Exception(f"Couldn't parse code, please check correctness:\n {code_string}")

        self.template_params = result["template_params"]
        self.return_type = result["return_type"]
        self.function_name = result["function_name"]
        self.function_params = result["function_params"]
        self.function_body = result["function_body"]

class _JittedFunction:
    def __init__(self, code_string: str, return_by_ref: bool, num_outputs: int, **kwargs):
        self.code_string = code_string

        assert return_by_ref or num_outputs == 1, "Return by value only works for single output. "
        self.return_by_ref = return_by_ref
        self.num_outputs = num_outputs

        parsed_code = _CodeParser(code_string)
        self.kernel_name = parsed_code.function_name

        self.kwargs_dict = kwargs
        self.is_cuda_available = torch.cuda.is_available()

    def __call__(self, *tensors: Tensor, **kwargs):
        # Jiterator follow torch.cuda's lazy initialization behavior
        # Defer checking cuda's availability at the function invocation time
        assert self.is_cuda_available, "Jiterator is only supported on CUDA GPUs, no CUDA GPUs are available."

        assert len(tensors) <= 8, "jiterator only supports up to 8 tensor inputs."

        expanded_kwargs = self.kwargs_dict.copy()
        for key, value in kwargs.items():
            if key in self.kwargs_dict:
                expanded_kwargs[key] = value
            else:
                raise KeyError(f"{key} is not declared in function definition")

        return torch._C._cuda_jiterator_compile_and_launch_kernel(
            self.code_string,
            self.kernel_name,
            self.return_by_ref,
            self.num_outputs,
            tensors,
            expanded_kwargs)


def _create_jit_fn(code_string: str, **kwargs) -> Callable:
    """
    Create a jiterator-generated cuda kernel for an elementwise op.

    The code string has to be a valid CUDA function that describes the computation for a single element. The code
    string has to follow the c++ template pattern, as shown in the example below. This function will be inlined
    into elementwise kernel template, and compiled on the fly. Compiled kernel will be cached in memory, as well as
    local temp dir.

    Jiterator-generated kernels accepts noncontiguous tensors, and supports boardcasting and type promotion.

    Args:
        code_string (string): CUDA code string to be compiled by jiterator. The entry functor must return by value.
        kwargs (Dict, optional): Keyword arguments for generated function

    Example::

        code_string = "template <typename T> T my_kernel(T x, T y, T alpha) { return -x + alpha * y; }"
        jitted_fn = create_jit_fn(code_string, alpha=1.0)
        a = torch.rand(3, device='cuda')
        b = torch.rand(3, device='cuda')
        # invoke jitted function like a regular python function
        result = jitted_fn(a, b, alpha=3.14)

    code_string also allows mulitple function definitions, and the last function will be treated as the entry function.

    Example::

        code_string = "template <typename T> T util_fn(T x, T y) { return ::sin(x) + ::cos(y); }"
        code_string += "template <typename T> T my_kernel(T x, T y, T val) { return ::min(val, util_fn(x, y)); }"
        jitted_fn = create_jit_fn(code_string, val=0.0)
        a = torch.rand(3, device='cuda')
        b = torch.rand(3, device='cuda')
        # invoke jitted function like a regular python function
        result = jitted_fn(a, b)  # using default val=0.0

    Jiterator can be used together with python registration to override an operator's cuda kernel.
    Following example is overriding gelu's cuda kernel with relu.

    Example::

        code_string = "template <typename T> T my_gelu(T a) { return a > 0 ? a : 0; }"
        my_gelu = create_jit_fn(code_string)
        my_lib = torch.library.Library("aten", "IMPL")
        my_lib.impl('aten::gelu', my_gelu, "CUDA")
        # torch.nn.GELU and torch.nn.function.gelu are now overridden
        a = torch.rand(3, device='cuda')
        torch.allclose(torch.nn.functional.gelu(a), torch.nn.functional.relu(a))

    .. warning::
        This API is in beta and may change in future releases.

    .. warning::
        This API only supports up to 8 inputs and 1 output

    .. warning::
        All input tensors must live in CUDA device
    """

    return _JittedFunction(code_string, return_by_ref=False, num_outputs=1, **kwargs)

def _create_multi_output_jit_fn(code_string: str, num_outputs: int, **kwargs) -> Callable:
    """
    Create a jiterator-generated cuda kernel for an elementwise op that supports returning one or more outputs.

    Args:
        code_string (string): CUDA code string to be compiled by jiterator. The entry functor must return value by reference.
        num_outputs(int): number of outputs return by the kernel
        kwargs (Dict, optional): Keyword arguments for generated function

<<<<<<< HEAD
        def __call__(self, *tensors: Tensor, **kwargs):
            # Jiterator follow torch.cuda's lazy initialization behavior
            # Defer checking cuda's availability at the function invocation time
            assert self.is_cuda_available, "Jiterator is only supported on CUDA and ROCm GPUs, none are available."
=======
    Example::
>>>>>>> 491c2ed2

        code_string = "template <typename T> void my_kernel(T x, T y, T alpha, T& out) { out = -x + alpha * y; }"
        jitted_fn = create_jit_fn(code_string, alpha=1.0)
        a = torch.rand(3, device='cuda')
        b = torch.rand(3, device='cuda')
        # invoke jitted function like a regular python function
        result = jitted_fn(a, b, alpha=3.14)

    .. warning::
        This API is in beta and may change in future releases.

    .. warning::
        This API only supports up to 8 inputs and 8 outputs
    """

    return _JittedFunction(code_string, return_by_ref=True, num_outputs=num_outputs, **kwargs)<|MERGE_RESOLUTION|>--- conflicted
+++ resolved
@@ -144,14 +144,7 @@
         num_outputs(int): number of outputs return by the kernel
         kwargs (Dict, optional): Keyword arguments for generated function
 
-<<<<<<< HEAD
-        def __call__(self, *tensors: Tensor, **kwargs):
-            # Jiterator follow torch.cuda's lazy initialization behavior
-            # Defer checking cuda's availability at the function invocation time
-            assert self.is_cuda_available, "Jiterator is only supported on CUDA and ROCm GPUs, none are available."
-=======
     Example::
->>>>>>> 491c2ed2
 
         code_string = "template <typename T> void my_kernel(T x, T y, T alpha, T& out) { out = -x + alpha * y; }"
         jitted_fn = create_jit_fn(code_string, alpha=1.0)
