#include <torch/csrc/jit/frontend/function_schema_parser.h>
#include <torch/csrc/utils/python_dispatch.h>

#include <ATen/ATen.h>
#include <ATen/core/dispatch/Dispatcher.h>
<<<<<<< HEAD
#include <torch/library.h>
=======
#include <ATen/TensorSubclassLikeUtils.h>
>>>>>>> 4be233d6

#include <c10/core/SafePyObject.h>
#include <torch/csrc/autograd/python_variable.h>
#include <torch/csrc/jit/python/pybind_utils.h>

#include <pybind11/operators.h>
#include <pybind11/stl.h>

#include <iostream>

namespace py = pybind11;

namespace torch {
namespace impl {
namespace dispatch {

torch::Library::Kind parseKind(const std::string& k) {
  static std::unordered_map<std::string, torch::Library::Kind> kind_map = {
      {"DEF", torch::Library::DEF},
      {"IMPL", torch::Library::IMPL},
      {"FRAGMENT", torch::Library::FRAGMENT},
  };
  auto it = kind_map.find(k);
  TORCH_CHECK(it != kind_map.end(), "could not parse ", k);
  return it->second;
}
c10::AliasAnalysisKind parseAliasAnalysisKind(const std::string& k) {
  static std::unordered_map<std::string, c10::AliasAnalysisKind> key_map = {
      {"CONSERVATIVE", c10::AliasAnalysisKind::CONSERVATIVE},
      {"FROM_SCHEMA", c10::AliasAnalysisKind::FROM_SCHEMA},
      {"PURE_FUNCTION", c10::AliasAnalysisKind::PURE_FUNCTION},
      {"", c10::AliasAnalysisKind::FROM_SCHEMA}, // default
  };
  auto it = key_map.find(k);
  TORCH_CHECK(it != key_map.end(), "could not parse ", k);
  return it->second;
}

template <typename Func>
inline torch::CppFunction dispatch_str(const char* key, Func&& raw_f) {
  auto mb_key = std::string(key) == ""
      ? c10::nullopt
      : c10::make_optional(c10::parseDispatchKey(key));
  if (mb_key) {
    return torch::dispatch(*mb_key, std::forward<Func>(raw_f));
  } else {
    torch::CppFunction f(std::forward<Func>(raw_f));
    return f;
  }
}

class PythonKernelHolder : public c10::OperatorKernel {
  c10::SafePyObject func_;

 public:
  PythonKernelHolder(py::object func)
      : func_(func.release().ptr(), getPyInterpreter()) {}

  void operator()(
      const c10::OperatorHandle& op,
      c10::DispatchKeySet keyset,
      torch::jit::Stack* stack) {
    auto arguments = torch::jit::pop(*stack, op.schema().arguments().size());
    py::gil_scoped_acquire g;
    auto args_kwargs = parseIValuesToPyArgsKwargs(op, arguments);
    auto obj = py::reinterpret_steal<py::object>(PyObject_Call(
        func_.ptr(getPyInterpreter()),
        args_kwargs.first.ptr(),
        args_kwargs.second.ptr()));
    if (!obj) {
      throw python_error();
    }
    pushPyOutToStack(op, stack, obj, "PythonKernelHolder");
  }
};

void initDispatchBindings(PyObject* module) {
  auto m = py::handle(module).cast<py::module>();

  py::class_<c10::OperatorHandle>(m, "_DispatchOperatorHandle")
      .def("schema", &c10::OperatorHandle::schema);

  // TODO: figure out how to do chaining
  py::class_<torch::Library>(m, "_DispatchModule")
      .def(
          "def_",
          [](py::object self, const char* schema, const char* alias) {
            self.cast<torch::Library&>().def(
                torch::schema(schema, parseAliasAnalysisKind(alias)));
            return self;
          },
          "",
          py::arg("schema"),
          py::arg("alias") = "")
      // Simulated "legacy" def where alias analysis kind is not set.
      // Ordinarily this can only be exercised from RegisterOperators() API
      // but I am not going to bind that here
      .def(
          "def_legacy",
          [](py::object self, const char* schema) {
            self.cast<torch::Library&>().def(torch::jit::parseSchema(schema));
            return self;
          },
          "",
          py::arg("schema"))
      // We can't conveniently turn Python functions into valid functions
      // in the dispatcher.  So instead we provide a bunch of precanned
      // functions for testing purposes.  You're NOT intended to actually
      // call these functions; they're just here so we can actually register
      // something
      //
      // Mangling scheme: args_rets.  One character per.
      //  t = Tensor
      .def(
          "def_name_t_t",
          [](py::object self,
             const char* name,
             const char* dispatch,
             const char* debug) {
            self.cast<torch::Library&>().def(
                name, dispatch_str(dispatch, [](const at::Tensor& a) {
                        return a;
                      }).debug(debug));
            return self;
          },
          "",
          py::arg("name"),
          py::arg("dispatch") = "",
          py::arg("debug") = "default_def_name_t_t")
      .def(
          "def_schema_t_t",
          [](py::object self,
             const char* schema,
             const char* dispatch,
             const char* alias,
             const char* debug) {
            self.cast<torch::Library&>().def(
                torch::schema(schema, parseAliasAnalysisKind(alias)),
                dispatch_str(dispatch, [](const at::Tensor& a) {
                  return a;
                }).debug(debug));
            return self;
          },
          "",
          py::arg("name"),
          py::arg("dispatch") = "",
          py::arg("alias") = "",
          py::arg("debug") = "default_def_schema_t_t")
      // TODO: maybe consider deduplicating the definitions here, it's getting
      // pretty long
      .def(
          "impl_t_t",
          [](py::object self,
             const char* name,
             const char* dispatch,
             const char* debug) {
            self.cast<torch::Library&>().impl(
                name, dispatch_str(dispatch, [](const at::Tensor& a) {
                        return a;
                      }).debug(debug));
            return self;
          },
          "",
          py::arg("name"),
          py::arg("dispatch") = "",
          py::arg("debug") = "impl_t_t")
      .def(
          "impl_tt_t",
          [](py::object self,
             const char* name,
             const char* dispatch,
             const char* debug) {
            self.cast<torch::Library&>().impl(
                name,
                dispatch_str(
                    dispatch,
                    [](const at::Tensor& a, const at::Tensor& b) { return a; })
                    .debug(debug));
            return self;
          },
          "",
          py::arg("name"),
          py::arg("dispatch") = "",
          py::arg("debug") = "")
      .def(
          "impl",
          [](py::object self,
             const char* name,
             const char* dispatch,
             py::object func) {
            HANDLE_TH_ERRORS
            self.cast<torch::Library&>().impl(
                name,
                dispatch_str(
                    dispatch,
                    CppFunction::makeFromBoxedFunctor(
                        std::make_unique<PythonKernelHolder>(
                            std::move(func)))));
            END_HANDLE_TH_ERRORS_PYBIND
          },
          "",
          py::arg("name"),
          py::arg("dispatch"),
          py::arg("func"))
      .def(
          "define",
          [](py::object self, const char* schema, const char* alias_analysis) {
            self.cast<torch::Library&>().def(
                torch::schema(schema, parseAliasAnalysisKind(alias_analysis)));
            return torch::schema(schema, parseAliasAnalysisKind(alias_analysis))
                .name();
          },
          "",
          py::arg("schema"),
          py::arg("alias_analysis") = "")
      .def(
          "fallback_fallthrough",
          [](py::object self, const char* dispatch) {
            self.cast<torch::Library&>().fallback(
                dispatch_str(dispatch, CppFunction::makeFallthrough()));
            return self;
          },
          "",
          py::arg("dispatch") = "");

  m.def(
      "_dispatch_library",
      [](const char* kind,
         std::string name,
         const char* dispatch,
         const char* file,
         uint32_t linenum) {
        HANDLE_TH_ERRORS
        return std::make_unique<torch::Library>(
            parseKind(kind),
            std::move(name),
            std::string(dispatch) == ""
                ? c10::nullopt
                : c10::make_optional(c10::parseDispatchKey(dispatch)),
            "/dev/null", // temporary workaround
            linenum);
        END_HANDLE_TH_ERRORS_PYBIND
      },
      "",
      py::arg("kind"),
      py::arg("name"),
      py::arg("dispatch"),
      py::arg("file") = "/dev/null",
      py::arg("linenum") = 0);

  m.def("_dispatch_dump", [](const char* name) -> std::string {
    auto op = c10::Dispatcher::singleton().findOp(torch::jit::parseName(name));
    if (!op) {
      return "";
    } else {
      return op->dumpState();
    }
  });

  m.def("_dispatch_dump_table", [](const char* name) -> std::string {
    auto op = c10::Dispatcher::singleton().findOp(torch::jit::parseName(name));
    if (!op) {
      return "";
    } else {
      return op->dumpComputedTable();
    }
  });

  m.def("_dispatch_check_invariants", [](const char* name) {
    auto op = c10::Dispatcher::singleton().findOp(torch::jit::parseName(name));
    if (!op) {
    } else {
      return op->checkInvariants();
    }
  });

  m.def("_dispatch_check_all_invariants", []() {
    c10::Dispatcher::singleton().checkInvariants();
  });

  m.def("_dispatch_has_kernel", [](const char* name) -> bool {
    auto op = c10::Dispatcher::singleton().findOp(torch::jit::parseName(name));
    return static_cast<bool>(op);
  });

  m.def(
      "_dispatch_has_kernel_for_dispatch_key",
      [](const char* name, const char* dispatch) -> bool {
        auto op =
            c10::Dispatcher::singleton().findOp(torch::jit::parseName(name));
        TORCH_CHECK(op, "operator ", name, " does not exist");
        return op->hasKernelForDispatchKey(c10::parseDispatchKey(dispatch));
      });

  m.def("_dispatch_find_dangling_impls", []() -> std::vector<std::string> {
    auto danglingImpls = c10::Dispatcher::singleton().findDanglingImpls();

    std::vector<std::string> states;
    states.reserve(danglingImpls.size());
    for (auto& danglingImpl : danglingImpls) {
      states.push_back(danglingImpl.dumpState());
    }

    return states;
  });

<<<<<<< HEAD
  // Prints out the name of every operator that has a kernel registered to the
  // Dispatcher under [dispatch_key]. If no arguments are specified, it'll print
  // out the name of every operator that the Dispatcher knows of. This can be
  // useful to answer questions like "list all operators that do not have a CPU
  // kernel".
  m.def(
      "_dispatch_print_registrations_for_dispatch_key",
      [](const char* dispatch_key = "") {
        auto k = std::string(dispatch_key) == ""
            ? c10::nullopt
            : c10::make_optional(c10::parseDispatchKey(dispatch_key));
        auto op_names =
            c10::Dispatcher::singleton().getRegistrationsForDispatchKey(k);
        for (auto& op : op_names) {
          std::cout << op << std::endl;
        }
      },
      py::arg("dispatch_key") = static_cast<const char*>(""));
=======
  m.def("_dispatch_tls_set_dispatch_key_excluded", [](const char* dispatch_key, bool desired_state) {
    c10::impl::tls_set_dispatch_key_excluded(c10::parseDispatchKey(dispatch_key), desired_state);
  });
  m.def("_dispatch_tls_is_dispatch_key_excluded", [](const char* dispatch_key) {
    return c10::impl::tls_is_dispatch_key_excluded(c10::parseDispatchKey(dispatch_key));
  });

  m.def("_dispatch_isTensorSubclassLike", [](const at::Tensor& tensor) {
    return at::isTensorSubclassLike(tensor);
  });


  py::class_<at::AutoDispatchBelowAutograd>(m, "_AutoDispatchBelowAutograd")
    .def(py::init<>());

  // Prints out the name of every operator that has a kernel registered to the Dispatcher
  // under [dispatch_key].
  // If no arguments are specified, it'll print out the name of every operator that the Dispatcher knows of.
  // This can be useful to answer questions like "list all operators that do not have a CPU kernel".
  m.def("_dispatch_print_registrations_for_dispatch_key", [](const char* dispatch_key = "") {
    auto k = std::string(dispatch_key) == "" ? c10::nullopt : c10::make_optional(c10::parseDispatchKey(dispatch_key));
    auto op_names = c10::Dispatcher::singleton().getRegistrationsForDispatchKey(k);
    for (auto& op : op_names) {
        std::cout << op << std::endl;
    }
  }, py::arg("dispatch_key") = static_cast<const char*>(""));

  m.def("_dispatch_get_registrations_for_dispatch_key", [](const char* dispatch_key = "") {
    auto k = std::string(dispatch_key) == "" ? c10::nullopt : c10::make_optional(c10::parseDispatchKey(dispatch_key));
    auto op_names = c10::Dispatcher::singleton().getRegistrationsForDispatchKey(k);
    std::vector<std::string> names;
    names.reserve(op_names.size());
    for (auto& op : op_names) {
      names.push_back(op.name + (op.overload_name == "" ? "" : "." + op.overload_name));
    }
    return names;
  }, py::arg("dispatch_key") = static_cast<const char*>(""));
>>>>>>> 4be233d6
}

} // namespace dispatch
} // namespace impl
} // namespace torch<|MERGE_RESOLUTION|>--- conflicted
+++ resolved
@@ -2,12 +2,9 @@
 #include <torch/csrc/utils/python_dispatch.h>
 
 #include <ATen/ATen.h>
+#include <ATen/TensorSubclassLikeUtils.h>
 #include <ATen/core/dispatch/Dispatcher.h>
-<<<<<<< HEAD
 #include <torch/library.h>
-=======
-#include <ATen/TensorSubclassLikeUtils.h>
->>>>>>> 4be233d6
 
 #include <c10/core/SafePyObject.h>
 #include <torch/csrc/autograd/python_variable.h>
@@ -314,7 +311,24 @@
     return states;
   });
 
-<<<<<<< HEAD
+  m.def(
+      "_dispatch_tls_set_dispatch_key_excluded",
+      [](const char* dispatch_key, bool desired_state) {
+        c10::impl::tls_set_dispatch_key_excluded(
+            c10::parseDispatchKey(dispatch_key), desired_state);
+      });
+  m.def("_dispatch_tls_is_dispatch_key_excluded", [](const char* dispatch_key) {
+    return c10::impl::tls_is_dispatch_key_excluded(
+        c10::parseDispatchKey(dispatch_key));
+  });
+
+  m.def("_dispatch_isTensorSubclassLike", [](const at::Tensor& tensor) {
+    return at::isTensorSubclassLike(tensor);
+  });
+
+  py::class_<at::AutoDispatchBelowAutograd>(m, "_AutoDispatchBelowAutograd")
+      .def(py::init<>());
+
   // Prints out the name of every operator that has a kernel registered to the
   // Dispatcher under [dispatch_key]. If no arguments are specified, it'll print
   // out the name of every operator that the Dispatcher knows of. This can be
@@ -333,45 +347,24 @@
         }
       },
       py::arg("dispatch_key") = static_cast<const char*>(""));
-=======
-  m.def("_dispatch_tls_set_dispatch_key_excluded", [](const char* dispatch_key, bool desired_state) {
-    c10::impl::tls_set_dispatch_key_excluded(c10::parseDispatchKey(dispatch_key), desired_state);
-  });
-  m.def("_dispatch_tls_is_dispatch_key_excluded", [](const char* dispatch_key) {
-    return c10::impl::tls_is_dispatch_key_excluded(c10::parseDispatchKey(dispatch_key));
-  });
-
-  m.def("_dispatch_isTensorSubclassLike", [](const at::Tensor& tensor) {
-    return at::isTensorSubclassLike(tensor);
-  });
-
-
-  py::class_<at::AutoDispatchBelowAutograd>(m, "_AutoDispatchBelowAutograd")
-    .def(py::init<>());
-
-  // Prints out the name of every operator that has a kernel registered to the Dispatcher
-  // under [dispatch_key].
-  // If no arguments are specified, it'll print out the name of every operator that the Dispatcher knows of.
-  // This can be useful to answer questions like "list all operators that do not have a CPU kernel".
-  m.def("_dispatch_print_registrations_for_dispatch_key", [](const char* dispatch_key = "") {
-    auto k = std::string(dispatch_key) == "" ? c10::nullopt : c10::make_optional(c10::parseDispatchKey(dispatch_key));
-    auto op_names = c10::Dispatcher::singleton().getRegistrationsForDispatchKey(k);
-    for (auto& op : op_names) {
-        std::cout << op << std::endl;
-    }
-  }, py::arg("dispatch_key") = static_cast<const char*>(""));
-
-  m.def("_dispatch_get_registrations_for_dispatch_key", [](const char* dispatch_key = "") {
-    auto k = std::string(dispatch_key) == "" ? c10::nullopt : c10::make_optional(c10::parseDispatchKey(dispatch_key));
-    auto op_names = c10::Dispatcher::singleton().getRegistrationsForDispatchKey(k);
-    std::vector<std::string> names;
-    names.reserve(op_names.size());
-    for (auto& op : op_names) {
-      names.push_back(op.name + (op.overload_name == "" ? "" : "." + op.overload_name));
-    }
-    return names;
-  }, py::arg("dispatch_key") = static_cast<const char*>(""));
->>>>>>> 4be233d6
+
+  m.def(
+      "_dispatch_get_registrations_for_dispatch_key",
+      [](const char* dispatch_key = "") {
+        auto k = std::string(dispatch_key) == ""
+            ? c10::nullopt
+            : c10::make_optional(c10::parseDispatchKey(dispatch_key));
+        auto op_names =
+            c10::Dispatcher::singleton().getRegistrationsForDispatchKey(k);
+        std::vector<std::string> names;
+        names.reserve(op_names.size());
+        for (auto& op : op_names) {
+          names.push_back(
+              op.name + (op.overload_name == "" ? "" : "." + op.overload_name));
+        }
+        return names;
+      },
+      py::arg("dispatch_key") = static_cast<const char*>(""));
 }
 
 } // namespace dispatch
