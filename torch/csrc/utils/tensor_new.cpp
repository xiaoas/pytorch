--- conflicted
+++ resolved
@@ -74,25 +74,11 @@
 // device type in options.
 // TODO: Refactor this so we just pass everything in via options
 
-<<<<<<< HEAD
-Tensor dispatch_ones(
+Tensor new_with_sizes(
     c10::TensorOptions options,
     at::ScalarType scalar_type,
     const optional<Device>& device,
     IntArrayRef sizes) {
-  maybe_initialize_cuda(options.device());
-  pybind11::gil_scoped_release no_gil;
-  return torch::ones(sizes, build_options(options, scalar_type, device));
-}
-
-Tensor new_with_sizes(
-    c10::TensorOptions options,
-    at::ScalarType scalar_type,
-    const optional<Device>& device,
-    IntArrayRef sizes) {
-=======
-Tensor new_with_sizes(c10::TensorOptions options, at::ScalarType scalar_type, const optional<Device>& device, IntArrayRef sizes) {
->>>>>>> 4be233d6
   maybe_initialize_cuda(options.device());
   pybind11::gil_scoped_release no_gil;
   return torch::empty(sizes, build_options(options, scalar_type, device));
@@ -591,27 +577,6 @@
   throw std::runtime_error("new(): invalid arguments");
 }
 
-<<<<<<< HEAD
-Tensor legacy_sparse_tensor_ctor(
-    c10::DispatchKey dispatch_key,
-    at::ScalarType scalar_type,
-    PyObject* args,
-    PyObject* kwargs) {
-  return legacy_sparse_tensor_generic_ctor_new(
-      dispatch_key, scalar_type, args, kwargs, CtorOrNew::CTOR);
-}
-
-Tensor legacy_sparse_tensor_new(
-    c10::DispatchKey dispatch_key,
-    at::ScalarType scalar_type,
-    PyObject* args,
-    PyObject* kwargs) {
-  return legacy_sparse_tensor_generic_ctor_new(
-      dispatch_key, scalar_type, args, kwargs, CtorOrNew::NEW);
-}
-
-=======
->>>>>>> 4be233d6
 // NB: device_idx here is NOT a DeviceIndex, but index into PythonArgs
 c10::TensorOptions typeIdWithDefault(
     PythonArgs& r,
