--- conflicted
+++ resolved
@@ -331,16 +331,12 @@
   return torch::linalg_solve(input, other, left);
 }
 
-<<<<<<< HEAD
 inline Tensor& solve_out(
     Tensor& result,
     const Tensor& input,
-    const Tensor& other) {
-  return torch::linalg_solve_out(result, input, other);
-=======
-inline Tensor& solve_out(Tensor& result, const Tensor& input, const Tensor& other, bool left) {
+    const Tensor& other,
+    bool left) {
   return torch::linalg_solve_out(result, input, other, left);
->>>>>>> 4be233d6
 }
 
 inline Tensor solve_triangular(
@@ -900,16 +896,12 @@
   return detail::solve(input, other, left);
 }
 
-<<<<<<< HEAD
 inline Tensor& solve_out(
     Tensor& result,
     const Tensor& input,
-    const Tensor& other) {
-  return detail::solve_out(result, input, other);
-=======
-inline Tensor& solve_out(Tensor& result, const Tensor& input, const Tensor& other, bool left) {
+    const Tensor& other,
+    bool left) {
   return detail::solve_out(result, input, other, left);
->>>>>>> 4be233d6
 }
 
 /// Computes a solution of a linear system AX = B for input = A and other = B
