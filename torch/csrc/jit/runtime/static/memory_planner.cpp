#include <torch/csrc/jit/runtime/static/memory_planner.h>

#include <ATen/NativeFunctions.h>
#include <ATen/Tensor.h>
#include <torch/csrc/jit/ir/alias_analysis.h>
#include <torch/csrc/jit/jit_log.h>
#include <torch/csrc/jit/runtime/static/impl.h>
#include <iterator>

namespace torch {
namespace jit {

namespace {

bool isUnmanagedSpecialCase(const ProcessedNode& pnode, size_t output_idx) {
  DCHECK(output_idx < pnode.outputs().size());
  static const auto to_maybe_copy_out_symbol =
      c10::Symbol::fromQualString("static_runtime::to_maybe_copy_out");
  // Heuristic and special case:
  // If to_maybe_copy_out did not actually do anything in the
  // first iteration, assume it will continue to not do anything
  // and avoid managing its output.
  return pnode.node()->kind() == to_maybe_copy_out_symbol &&
      pnode.Output(output_idx).isNone();
}

void mapOverManagedTensors(
    const std::vector<ProcessedNode>& nodes,
    const FastSet<const Value*>& managed_tensor_values,
    const std::function<void(const Value*, at::Tensor*)>& action) {
  for (auto& pnode : nodes) {
    auto* node = pnode.node();
    for (const auto output_idx : c10::irange(node->outputs().size())) {
      auto* output = node->output(output_idx);

      if (managed_tensor_values.find(output) == managed_tensor_values.end()) {
        continue;
      }

      auto& ival = pnode.Output(output_idx);

      // ival is allowed to be None in special cases, e.g. to_maybe_copy_out
      DCHECK(
          ival.isTensor() ||
          (ival.isNone() && isUnmanagedSpecialCase(pnode, output_idx)));

      if (ival.isTensor()) {
        action(
            output,
            // NOLINTNEXTLINE(cppcoreguidelines-pro-type-const-cast)
            const_cast<at::Tensor*>(&ival.toTensor()));
      }
    }
  }
}

FastMap<const Value*, at::Tensor*> tensorValueToTensor(
    const std::vector<ProcessedNode>& nodes,
    const FastSet<const Value*>& managed_tensor_values) {
  FastMap<const Value*, at::Tensor*> result;
  auto action = [&result](const Value* value, at::Tensor* tensor) mutable {
    result.emplace(value, tensor);
  };
  mapOverManagedTensors(nodes, managed_tensor_values, action);
  return result;
}

std::vector<std::pair<at::Tensor*, const Value*>> collectManagedTensors(
    const std::vector<ProcessedNode>& nodes,
    const FastSet<const Value*>& managed_tensor_values) {
  std::vector<std::pair<at::Tensor*, const Value*>> result;
  auto action = [&result](const Value* value, at::Tensor* tensor) mutable {
    result.emplace_back(tensor, value);
  };
  mapOverManagedTensors(nodes, managed_tensor_values, action);
  return result;
}

// Don't change the size if it is already aligned, otherwise increase the size
// to make it aligned.
size_t compute_aligned_tensor_size(size_t nbytes) {
  // Note: everything below is size_t
  return (nbytes + c10::gAlignment - 1) & (~(c10::gAlignment - 1));
}

at::DataPtr allocate_buffer(size_t size) {
  at::Allocator* allocator = c10::GetCPUCachingAllocator();
  return allocator->allocate(size);
}

// Don't change the size if it is already aligned, otherwise increase the size
// to make it aligned.
size_t compute_aligned_tensor_size(size_t nbytes) {
  // Note: everything below is size_t
  return (nbytes + c10::gAlignment - 1) & (~(c10::gAlignment - 1));
}

at::DataPtr allocate_buffer(size_t size) {
  at::Allocator* allocator = c10::GetCPUCachingAllocator();
  return allocator->allocate(size);
}

} // namespace

size_t assignOffsetsNaive(
    std::vector<PrecomputedOffsetsMemoryPlanner::ManagedTensor>&
        managed_tensors) {
  size_t managed_bytes = 0;
  for (auto& tensor : managed_tensors) {
    tensor.offset = managed_bytes;
    managed_bytes += tensor.size;
  }
  return managed_bytes;
}

// [Precomputed Offsets Memory Planning Algorithm]
// This algorithm is taken from this paper "Efficient Memory Management for Deep
// Neural Net Inference" [arXiv:2001.03288] in the "Greedy by Size for Offset
// Calculation" section. Generally, this algorithm performs better than the one
// implemented in the standard memory planner. However, there are tradeoffs:
//
// 1) The complexity of computing the offsets is roughly O(n^2), which makes the
//    first iteration longer
//
// 2) Since re-computing offsets is slow, this
//    implementation does not change the offsets once they have
//    been set. This means that warming up with tensors that are too small can
//    cause performance to degrade due to dynamic allocations.
//    TODO(mikeiovine): we should fall back to the standard algorithm if we
//    detect too many reallocations.
//
// It is therefore best to use this algorithm in cases where you are able to
// to warm up the model with the largest possible inputs.
size_t assignOffsetsOptimized(
    std::vector<PrecomputedOffsetsMemoryPlanner::ManagedTensor>&
        managed_tensors,
    const ManagedTensorRanges& ranges) {
  size_t managed_bytes = 0;
  // offset -> (tensor size, tensor value) collection, sorted by offset.
  std::map<size_t, std::vector<std::pair<size_t, const Value*>>>
      processed_tensors;

  std::sort(
      managed_tensors.begin(),
      managed_tensors.end(),
      [](const auto& lhs, const auto& rhs) { return lhs.size > rhs.size; });

  for (auto& managed_tensor : managed_tensors) {
    const auto size = managed_tensor.size;
    auto* tensor = managed_tensor.value;

    size_t prev_offset = 0;
    c10::optional<size_t> best_offset = c10::nullopt;
    size_t smallest_gap = std::numeric_limits<size_t>::max();

    for (auto& size_and_tensors : processed_tensors) {
      auto x_offset = size_and_tensors.first;
      auto& tensors = size_and_tensors.second;
      for (auto& tensor_size_and_tensor : tensors) {
        auto x_size = tensor_size_and_tensor.first;
        auto* x = tensor_size_and_tensor.second;

        if (!ranges.lifetimesOverlap(x, tensor)) {
          continue;
        }

        auto new_offset = x_offset + x_size;
        if (x_offset < prev_offset) {
          prev_offset = std::max(prev_offset, new_offset);
          // prev_offset can't get any bigger since the tensors are sorted by
          // size, so there's no need to consider the rest of the tensors for
          // this offset value
          break;
        }

        const auto gap = x_offset - prev_offset;
        if (gap >= size && gap < smallest_gap) {
          smallest_gap = gap;
          best_offset = prev_offset;
        }
        prev_offset = new_offset;
        // Again, prev_offset can't get any bigger since the tensors are sorted
        // by size, so we're free to skip over the rest of the tensors with this
        // offset value.
        break;
      }
    }

    const auto new_offset =
        best_offset.has_value() ? *best_offset : prev_offset;
    managed_tensor.offset = new_offset;
    processed_tensors[new_offset].emplace_back(size, tensor);
    managed_bytes = std::max(managed_bytes, new_offset + size);
  }
  return managed_bytes;
}

std::vector<StorageGroup> assignStorageToManagedTensors(
    graph_node_list nodes,
    const ManagedTensorRanges& ranges,
    const FastMap<const Value*, at::Tensor*>& tensor_value_to_tensor) {
  std::vector<StorageGroup> managed_tensor_groups;
  // This set maps each Value* to its assigned storage group.
  FastMap<const Value*, size_t> storage_group_mapping;
  // On each iteration, this vector stores the set of storage groups that
  // are available for re-use.
  std::vector<size_t> free_storage_groups;

  auto makeNewStorageGroup = [&](const Value* value) {
    const auto storage_group = managed_tensor_groups.size();
    storage_group_mapping.emplace(value, storage_group);
    auto* tensor_ptr = tensor_value_to_tensor.at(value);
    managed_tensor_groups.emplace_back(tensor_ptr);
  };

  auto assignToAvailableStorageGroup = [&](const Value* value) {
    DCHECK(!free_storage_groups.empty());
    const auto storage_group = free_storage_groups.back();
    DCHECK_LT(storage_group, managed_tensor_groups.size());
    storage_group_mapping.emplace(value, storage_group);
    auto* tensor_ptr = tensor_value_to_tensor.at(value);
    managed_tensor_groups[storage_group].addTensor(tensor_ptr);
    free_storage_groups.pop_back();
  };

  auto isManagedTensor = [&](const Value* value) {
    return tensor_value_to_tensor.find(value) != tensor_value_to_tensor.end();
  };

  for (auto* node : nodes) {
    // Assign storage groups to outputs
    for (const auto output_idx : c10::irange(node->outputs().size())) {
      Value* output = node->output(output_idx);
      if (!isManagedTensor(output)) {
        continue;
      }
      if (free_storage_groups.empty()) {
        makeNewStorageGroup(output);
        continue;
      }
      assignToAvailableStorageGroup(output);
    }

    // This node may be the last use of some managed tensors. If so, we
    // can mark the corresponding storage groups as free.
    if (ranges.nodeFreesManagedTensors(node)) {
      const auto& new_free_tensors =
          ranges.availableTensorValuesAfterNode(node);
      for (auto* tensor_value : new_free_tensors) {
        // We need to check this here to handle special cases like
        // to_maybe_copy_out. We don't know if the tensor value is managed until
        // after the first iter, but `ranges` is initialized at load time!
        if (!isManagedTensor(tensor_value)) {
          continue;
        }
        const auto storage_group = storage_group_mapping.at(tensor_value);
        free_storage_groups.push_back(storage_group);
      }
    }
  }
  return managed_tensor_groups;
}

namespace {

bool setIncludes(const FastSet<const Value*>& set, const Value* v) {
  return set.find(v) != set.end();
}

std::vector<std::pair<size_t, at::Tensor*>> assignStorageToOutputTensors(
    BlockRunner* block_runner,
    const FastSet<const Value*>& managed_output_tensor_values) {
  std::vector<std::pair<size_t, at::Tensor*>> managed_output_tensors;
  for (auto& pnode : block_runner->nodes()) {
    for (const auto i : c10::irange(pnode.outputs().size())) {
      auto& ival = pnode.Output(i);
      const auto* val = pnode.node()->outputs()[i];
      if (!setIncludes(managed_output_tensor_values, val) ||
          isUnmanagedSpecialCase(pnode, i)) {
        continue;
      }
      TORCH_CHECK(ival.isTensor());
      at::Tensor* tensor = &ival.toTensor();
      managed_output_tensors.emplace_back(0, tensor);
    }
  }
  return managed_output_tensors;
}

} // namespace

MemoryPlanner::MemoryPlanner(
    BlockRunner* block_runner,
    const BlockInfo& block_info,
    bool enable_out_variant,
    bool manage_output_tensors) {
  const auto& managed_tensor_values = block_info.managed_tensor_values();
  const auto& managed_output_tensor_values =
      block_info.managed_output_tensor_values();
  const auto& leaked_values = block_info.leaked_values();

  // collect unmanaged output ivalues
  FastSet<IValue*> unmanaged_ivalues;
  FastSet<IValue*> unmanaged_borrowed_ivalues;
  for (ProcessedNode& pnode : block_runner->nodes()) {
    const auto borrows_outputs = borrowsOutputs(pnode.node()->kind());
    for (const auto i : c10::irange(pnode.outputs().size())) {
      const Value* out_v = pnode.node()->outputs()[i];
      const bool in_managed_tensors = setIncludes(managed_tensor_values, out_v);
      const bool is_unmanaged_special_case = isUnmanagedSpecialCase(pnode, i);
      if (in_managed_tensors && !is_unmanaged_special_case) {
        ++num_managed_tensors_;
      }
      const bool in_managed_sets = in_managed_tensors ||
          // Manage output tensors might have been turned off, so we have to
          // check the flag here
          (manage_output_tensors &&
           setIncludes(managed_output_tensor_values, out_v)) ||
          setIncludes(leaked_values, out_v);

      if (in_managed_sets && !is_unmanaged_special_case) {
        continue;
      }
      if (doesNotHeapAllocateWhenStoredInIValue(*out_v->type())) {
        // Scalars do not need to be freed after each iteration.
        num_unmanaged_scalar_ivalues_++;
      } else if (borrows_outputs) {
        IValue& out = pnode.Output(i);
        unmanaged_borrowed_ivalues.insert(&out);
      } else {
        IValue& out = pnode.Output(i);
        unmanaged_ivalues.insert(&out);
      }
    }
  }
  for (IValue* output : block_runner->outputs()) {
    auto it = unmanaged_borrowed_ivalues.find(output);
    if (it != unmanaged_borrowed_ivalues.end()) {
      borrowed_ivalues_needing_incref_.push_back(output);
      unmanaged_borrowed_ivalues.erase(it);
    } else {
      unmanaged_ivalues.erase(output);
    }
  }

  // copy to unmanaged_ivalues_
  unmanaged_ivalues_.reserve(unmanaged_ivalues.size());
  unmanaged_ivalues_.insert(
      unmanaged_ivalues_.begin(),
      unmanaged_ivalues.begin(),
      unmanaged_ivalues.end());
  unmanaged_borrowed_ivalues_.reserve(unmanaged_borrowed_ivalues.size());
  unmanaged_borrowed_ivalues_.insert(
      unmanaged_borrowed_ivalues_.begin(),
      unmanaged_borrowed_ivalues.begin(),
      unmanaged_borrowed_ivalues.end());

  if (enable_out_variant && manage_output_tensors) {
    managed_output_tensors_ = assignStorageToOutputTensors(
        block_runner, managed_output_tensor_values);
  }
}

uint8_t* MemoryPlanner::allocateBuffer(size_t num_bytes) {
  buffer_ = allocate_buffer(num_bytes);
  uint8_t* start = static_cast<uint8_t*>(buffer_.get());
  buffer_start_ = start;
  buffer_end_ = start + num_bytes;
  return start;
}

void MemoryPlanner::allocateOutputTensors() {
  if (output_buffer_bytes_ == 0) {
    return;
  }
  TORCH_CHECK(
      !output_buffer_,
      "Previously allocated output_buffer_ was not deallocated properly.");
  output_buffer_ = allocate_buffer(output_buffer_bytes_);

  size_t offset = 0;
  uint8_t* start = static_cast<uint8_t*>(output_buffer_.get());

  for (const auto& ms : managed_output_tensors_) {
    auto tensor_size = ms.first;
    auto* tensor = ms.second;
    if (tensor_size == 0) {
      continue;
    }
    DCHECK_LE(offset + tensor_size, output_buffer_bytes_);
    void* src = static_cast<void*>(start + offset);
    // NOTE: Populating `ctx` enables clients to take the ownership of a
    // tensor managed by Static Runtime. Some clients use "move" semantics to
    // pass a Tensor object to another holding object (e.g., a thrift message)
    // to avoid `memcpy`.
    // `torch::distributed::detail::WireDumpOp::dumpTensorData is a concrete
    // example of doing this (See `torch::distributed::detail::hasDeleter`).
    // Since this output Tensor object is permanently owned by Static Runtime,
    // this ownership passing does *not* have an intended effect of keeping the
    // Tensor alive till the "owner" releases it: A premature call to
    // `StaticRuntime::deallocateOutputTensors` can destruct such a Tensor
    // object that a holding object believes to retain, causing it to read
    // corrupted values from an already destructed Tensor object. Therefore, a
    // client of receiving Static Runtime-managed Tensors needs to be very
    // careful to call `StaticRuntime::deallocateOutputTensors` after these
    // holding objects are gone.
    tensor->storage().set_data_ptr_noswap(
        at::DataPtr(src, /*ctx=*/src, nullptr, tensor->device()));
    tensor->storage().set_nbytes(tensor_size);
    offset += tensor_size;
  }
  DCHECK_EQ(offset, output_buffer_bytes_);
}

void MemoryPlanner::allocate() {
  // TODO: Improve this once D31357486 is landed.
  allocateManagedTensors();
  allocateOutputTensors();
}

void MemoryPlanner::deallocate() {
  deallocateManagedTensors();
  for (auto& iv : borrowed_ivalues_needing_incref_) {
    auto old = std::move(*iv);
    *iv = IValue(old);
    c10::MaybeOwnedTraits<c10::IValue>::destroyBorrow(old);
  }
  // for unmanaged ivalues (either tensor or non-tensor), we reset the *iv so
  // that the objects pointed to by *iv may be reclaimed by reference counting
  for (auto& iv : unmanaged_ivalues_) {
    *iv = IValue();
  }
  for (auto& iv : unmanaged_borrowed_ivalues_) {
    c10::MaybeOwnedTraits<c10::IValue>::destroyBorrow(*iv);
  }
  buffer_ = {};
}

void MemoryPlanner::deallocateOutputTensors() {
  size_t output_buffer_bytes = 0;
  for (auto& ms : managed_output_tensors_) {
    auto* tensor = ms.second;
    size_t current_size =
        compute_aligned_tensor_size(tensor->storage().nbytes());
    tensor->storage().unsafeGetStorageImpl()->reset();
    if (current_size > ms.first) {
      ms.first = current_size;
    }
    output_buffer_bytes += ms.first;
  }
  output_buffer_bytes_ = output_buffer_bytes;
  output_buffer_ = {};
}

StandardMemoryPlanner::StandardMemoryPlanner(
    BlockRunner* block_runner,
    const BlockInfo& block_info,
    bool enable_out_variant,
    bool manage_output_tensors,
    bool optimize_memory)
    : MemoryPlanner(
          block_runner,
          block_info,
          enable_out_variant,
          manage_output_tensors) {
  const auto& managed_tensor_values = block_info.managed_tensor_values();
  if (enable_out_variant) {
    const auto tensor_value_to_tensor =
        tensorValueToTensor(block_runner->nodes(), managed_tensor_values);
    if (optimize_memory) {
      managed_tensors_ = assignStorageToManagedTensors(
          block_info.node_ptrs(),
          block_info.managed_tensor_ranges(),
          tensor_value_to_tensor);
    } else {
      for (auto& tensor : tensor_value_to_tensor) {
        managed_tensors_.emplace_back(tensor.second);
      }
    }
  }
}

void StandardMemoryPlanner::allocateManagedTensors() {
  if (managed_bytes_ == 0) {
    return;
  }
  DCHECK(!managed_tensor_storage_impls_.empty());
  size_t offset = 0;
  auto* start = allocateBuffer(managed_bytes_);

  reused_tensors_ = 0;
  auto group_idx = 0;
  for (auto& ms : managed_tensor_storage_impls_) {
    auto tensor_size = ms.first;
    if (tensor_size == 0) {
      group_idx++;
      continue;
    }
    at::StorageImpl* storageImpl = &ms.second;
    DCHECK_LE(offset + tensor_size, managed_bytes_);
    void* src = static_cast<void*>(start + offset);

#ifndef NDEBUG
    DCHECK_EQ(tensor_size, managed_tensors_[group_idx].maxTensorSize());
    for (auto* tensor : managed_tensors_[group_idx].group()) {
      DCHECK_EQ(storageImpl, tensor->storage().unsafeGetStorageImpl());
    }
#endif
    DCHECK_NE(managed_tensors_[group_idx].numManagedTensors(), 0);
    reused_tensors_ += managed_tensors_[group_idx].numManagedTensors() - 1;
    storageImpl->set_data_ptr_noswap(
        at::DataPtr(src, src, nullptr, c10::Device(c10::DeviceType::CPU)));
    storageImpl->set_nbytes(tensor_size);

    offset += tensor_size;
    group_idx++;
  }
  DCHECK_EQ(offset, managed_bytes_);
}

void StandardMemoryPlanner::deallocateManagedTensors() {
  managed_bytes_ = 0;
  // free memory used by outputs of ops in out variants
  // but keep the TensorImpl and StorageImpl around.

  // We don't have any guarantee that the model doesn't change the
  // Storage for managed tensors out from under us during execution,
  // so we have to check the Storages each time we deallocate.
  auto group_idx = 0;
  const bool first_time = managed_tensor_storage_impls_.empty();
  if (C10_UNLIKELY(first_time)) {
    managed_tensor_storage_impls_.reserve(managed_tensors_.size());
  }
  for (auto& ms : managed_tensors_) {
    const auto& tensors = ms.group();
    size_t max = ms.maxTensorSize();
    for (auto& tensor : tensors) {
      const auto& storage = tensor->storage();
      size_t current_size = compute_aligned_tensor_size(storage.nbytes());
      at::StorageImpl* tensorStorageImpl = storage.unsafeGetStorageImpl();
      if (C10_UNLIKELY(first_time)) {
        tensorStorageImpl->reset();

        DCHECK(
            managed_tensor_storage_impls_.size() == group_idx ||
            managed_tensor_storage_impls_.size() == group_idx + 1);
        if (managed_tensor_storage_impls_.size() == group_idx) {
          managed_tensor_storage_impls_.emplace_back(
              0, // will be set at end of outer loop
              std::move(*tensorStorageImpl));
        }
        at::StorageImpl* newImpl = &managed_tensor_storage_impls_.back().second;

        // We want to manage StorageImpls' lifetimes ourselves, but TensorImpl
        // expects to refcount them. unsafe_adapt_non_heap_allocated is our
        // escape hatch: it sets the reference count for the StorageImpl to an
        // impractically high value so that it will never get deallocated by
        // intrusive_ptr, leaving us free to manage its lifetime as we see fit.
        // (Note that allowing it to be deallocated by intrusive_ptr would be
        // UB, because that would entail deleting an object that wasn't
        // allocated with operator new.)
        //
        // For more information, see the doc comment for
        // intrusive_ptr::unsafe_adapt_non_heap_allocated.
        tensor->unsafeGetTensorImpl()->set_storage_keep_dtype(at::Storage(
            c10::intrusive_ptr<at::StorageImpl>::
                unsafe_adapt_non_heap_allocated(newImpl, tensors.size())));
      } else if (C10_UNLIKELY(
                     tensorStorageImpl !=
                     &managed_tensor_storage_impls_[group_idx].second)) {
        tensorStorageImpl->reset();

        // If somehow the tensor got different storage, put it back to
        // the shared impl for this group.
        tensor->unsafeGetTensorImpl()->set_storage_keep_dtype(at::Storage(
            c10::intrusive_ptr<at::StorageImpl>::
                unsafe_adapt_non_heap_allocated(
                    &managed_tensor_storage_impls_[group_idx].second,
                    tensors.size())));
      }
      DCHECK_EQ(
          tensor->storage().unsafeGetStorageImpl(),
          &managed_tensor_storage_impls_[group_idx].second);
      max = std::max(max, current_size);
    }
    // Static runtime does not know the size of tensors statically, so we use
    // the tensor size from the previous run to allocate tensors for the next
    // run (following C2 tradition), exploiting the fact that tensor storage
    // size does not have to match that of real tensor size. The following logic
    // records the tensor storage size for the next run.
    managed_tensor_storage_impls_[group_idx++].first = max;
    ms.setMaxTensorSize(max);
    managed_bytes_ += max;
  }

  DCHECK_EQ(managed_tensor_storage_impls_.size(), managed_tensors_.size());
  VLOG(1) << "managed_bytes: " << managed_bytes_;
<<<<<<< HEAD
}

PrecomputedOffsetsMemoryPlanner::PrecomputedOffsetsMemoryPlanner(
    BlockRunner* block_runner,
    const BlockInfo& block_info,
    bool enable_out_variant,
    bool manage_output_tensors,
    bool optimize_memory)
    : MemoryPlanner(
          block_runner,
          block_info,
          enable_out_variant,
          manage_output_tensors),
      block_runner_(block_runner),
      block_info_(block_info),
      optimize_memory_(optimize_memory) {}

void PrecomputedOffsetsMemoryPlanner::allocateManagedTensors() {
  if (managed_bytes_ == 0) {
    return;
  }
  uint8_t* start = allocateBuffer(managed_bytes_);

  for (auto& managed_tensor : managed_tensors_) {
    auto tensor_size = managed_tensor.size;
    if (tensor_size == 0) {
      continue;
    }
    auto offset = managed_tensor.offset;
    auto* storage_impl = managed_tensor.storage_impl;

    DCHECK_LE(offset + tensor_size, managed_bytes_);
    void* src = static_cast<void*>(start + offset);
    storage_impl->set_data_ptr_noswap(
        at::DataPtr(src, src, nullptr, c10::Device(c10::DeviceType::CPU)));
    storage_impl->set_nbytes(tensor_size);
  }
}

void PrecomputedOffsetsMemoryPlanner::deallocateManagedTensors() {
  const bool first_time = managed_tensor_storage_impls_.empty();
  if (C10_UNLIKELY(first_time)) {
    auto managed_tensors_and_values = collectManagedTensors(
        block_runner_->nodes(), block_info_.managed_tensor_values());
    managed_tensor_storage_impls_.reserve(managed_tensors_and_values.size());
    for (auto& tensor_and_value : managed_tensors_and_values) {
      auto* tensor = tensor_and_value.first;
      auto* value = tensor_and_value.second;
      const auto& storage = tensor->storage();
      size_t current_size = compute_aligned_tensor_size(storage.nbytes());
      auto* storage_impl = storage.unsafeGetStorageImpl();

      storage_impl->reset();
      managed_tensor_storage_impls_.emplace_back(
          current_size, std::move(*storage_impl));
      auto* new_impl = &managed_tensor_storage_impls_.back().second;
      managed_tensors_.emplace_back(
          tensor,
          value,
          new_impl,
          current_size,
          0); // compute the offsets after collecting all tensors

      tensor->unsafeGetTensorImpl()->set_storage_keep_dtype(at::Storage(
          c10::intrusive_ptr<at::StorageImpl>::unsafe_adapt_non_heap_allocated(
              new_impl, 1)));
    }
    if (optimize_memory_) {
      managed_bytes_ = assignOffsetsOptimized(
          managed_tensors_, block_info_.managed_tensor_ranges());
    } else {
      managed_bytes_ = assignOffsetsNaive(managed_tensors_);
    }
    VLOG(1) << "managed_bytes: " << managed_bytes_;
  } else {
    for (auto& managed_tensor : managed_tensors_) {
      auto* tensor = managed_tensor.tensor;
      if (tensor->nbytes() > managed_tensor.size) {
        // When we allocate this tensor on the next run, we'll need to set
        // the StorageImpl's nbytes to managed_tensor.size. We can't let
        // tensor->nbytes() be greater than the size of its storage impl,
        // so shrink it if it got bigger.
        at::native::resize_(*tensor, {0});
      }
      auto* expected_storage_impl = managed_tensor.storage_impl;
      auto* actual_storage_impl = tensor->storage().unsafeGetStorageImpl();
      if (C10_UNLIKELY(actual_storage_impl != expected_storage_impl)) {
        tensor->storage().unsafeGetStorageImpl()->reset();
        tensor->unsafeGetTensorImpl()->set_storage_keep_dtype(at::Storage(
            c10::intrusive_ptr<at::StorageImpl>::
                unsafe_adapt_non_heap_allocated(expected_storage_impl, 1)));
      }
    }
  }
=======
>>>>>>> b0863391
}

} // namespace jit
} // namespace torch<|MERGE_RESOLUTION|>--- conflicted
+++ resolved
@@ -74,18 +74,6 @@
   };
   mapOverManagedTensors(nodes, managed_tensor_values, action);
   return result;
-}
-
-// Don't change the size if it is already aligned, otherwise increase the size
-// to make it aligned.
-size_t compute_aligned_tensor_size(size_t nbytes) {
-  // Note: everything below is size_t
-  return (nbytes + c10::gAlignment - 1) & (~(c10::gAlignment - 1));
-}
-
-at::DataPtr allocate_buffer(size_t size) {
-  at::Allocator* allocator = c10::GetCPUCachingAllocator();
-  return allocator->allocate(size);
 }
 
 // Don't change the size if it is already aligned, otherwise increase the size
@@ -595,7 +583,6 @@
 
   DCHECK_EQ(managed_tensor_storage_impls_.size(), managed_tensors_.size());
   VLOG(1) << "managed_bytes: " << managed_bytes_;
-<<<<<<< HEAD
 }
 
 PrecomputedOffsetsMemoryPlanner::PrecomputedOffsetsMemoryPlanner(
@@ -690,8 +677,6 @@
       }
     }
   }
-=======
->>>>>>> b0863391
 }
 
 } // namespace jit
