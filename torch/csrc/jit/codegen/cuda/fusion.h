#pragma once

#include <ATen/core/ivalue.h>
#include <c10/util/Exception.h>
#include <torch/csrc/WindowsTorchApiMacro.h>

#include <torch/csrc/jit/codegen/cuda/ir_base_nodes.h>
#include <torch/csrc/jit/codegen/cuda/iter_visitor.h>

#include <unordered_map>
#include <unordered_set>
#include <vector>

namespace torch {
namespace jit {
namespace fuser {
namespace cuda {

//! Usage: FusionGuard and Fusion are required user interfaces for any operation
//! underlying the code generator. In order to create values, expressions, and
//! generate code a Fusion instance must be active. It is the responsibility of
//! the user to create a Fusion instance and register it with the fusion guard.
//! The simplest example of this is:
//!
//!     Fusion fusion;
//!     FusionGuard fg(&fusion);
//!
//! Once a fusion is active all values and operations will be registered with
//! it.
//!
//! FusionGuard and Fusion are critical to the lifetime model of the IR system.
//! FusionGuard is a convenient way to set what base container instance holds
//! the defined IR. Statements that are defined are registered through the
//! FusionGuard with a particular Fusion. FusionGuard provides convenient
//! methods to access the active fusion so it doesn't need to be passed around
//! constantly. Any IR node derived classes from Statement must register with
//! Fusion to avoid memory leaks.
//!
//! Fusion is generally thought of as a translated fusion group from the JIT. It
//! is likely a single kernel, although, we don't have to stick to this in the
//! future and could in theory generate multiple kernels with an executor to run
//! them.
//!
//! Fusion also allows users to set input/output values that will allow us to
//! figure out how to hook up runtime data to and from the JIT as well as
//! provide us mechanisms for dependency analysis and DCE including safety
//! checks.

class Fusion;
class TensorView;
class WelfordResult;

class SegmentCandidateFinder;
class SegmentedFusion;

//! Fusion Guard is our "context manager". It holds the actrive fusion and
//! allows it to be accessed anywhere through FusionGuard::getCurFusion()
class TORCH_CUDA_CU_API FusionGuard {
 public:
  Fusion* prev_fusion;

  //! Set the active fusion so it can be manipulated.
  explicit FusionGuard(Fusion* fusion);

  ~FusionGuard();

  static Fusion* getCurFusion();
};

<<<<<<< HEAD
//! Fusion is mutable but unique. Nodes cannot be copied in any way from one
//! Fusion to another. If anything like that is desired, it would require
//! duplicating all associated values and exprs. Fusion is considered to SSA,
//! though this could also change in the future if there is a good reason to do
//! so.
//!
//! The Fusion owns the whole IR graph (Vals and Exprs)
//!
=======
/*
 * Fusion is mutable but unique. Nodes cannot be copied in any way from one
 * Fusion to another. If anything like that is desired, it would require
 * duplicating all associated values and exprs. Fusion is considered to SSA,
 * though this could also change in the future if there is a good reason to do
 * so.
 *
 * The Fusion owns the whole IR graph (Vals and Exprs)
 */
// NOLINTNEXTLINE(cppcoreguidelines-pro-type-member-init)
>>>>>>> 76d3cdf9
class TORCH_CUDA_CU_API Fusion final {
 public:
  Fusion() = default;

  Fusion(const Fusion& other);
  Fusion(Fusion&& other) noexcept;

  Fusion& operator=(const Fusion& other);
  Fusion& operator=(Fusion&& other) noexcept;

  ~Fusion();

  friend void swap(Fusion& a, Fusion& b) noexcept;

  void clear() noexcept;

  //! Break dependency chains associated with Expr, remove references to expr
  //! delete expr
  void removeExpr(Expr* expr);

  //! Completely remove val from the fusion, break all dependencies associated
  //! with it
  void removeVal(Val* val);

  //! Register input as an input of the fusion
  // TODO: Rename to register
  void addInput(Val* input);

  //! Register output as an output of the fusion
  // TODO: Rename to register
  void addOutput(Val* output);

  //! Register output as an output of the fusion
  // TODO: Rename to register
  void addOutput(WelfordResult& output);

  //! Deregister input as an input of the fusion
  // TODO: Rename to register
  void removeInput(Val* input);

  //! Deregister output as an output of the fusion
  // TODO: Rename to register
  void removeOutput(Val* output);

  //! Replace output with another value
  void replaceOutput(Val* output, Val* replacement);

  //! Clear Expr's from TV uses that are not required to produce outputs from
  //! inputs
  void resetTvUses();

  //! Check if stmt is properly registered with this fusion
  bool inFusion(const Statement* stmt) const;

  //! Throw an error if stmt is not in this fusion
  void assertInFusion(const Statement* stmt, const std::string& msg = "") const;

  //! Assert that all leaves found from outputs are registered as an input
  void validateInputs();

  //! Print this fusion to the console
  void print();

  //! Print Arith exprs
  //! \param from_outputs_only Only print exprs reachable from outputs
  void printMath(bool from_outputs_only = true);

  //! Print transformations used in fusion (can be very verbose)
  void printTransforms();

  //! Lower the fusion and print a kernel
  void printKernel();

  //! Register the Val with this fusion
  StmtNameType registerVal(Val* val);

  //! Register expr with this fusion.
  //! When we register an expression, we want to update the dependency tracking
  //! of Vals. We add expr to our general expr_set_,
  StmtNameType registerExpr(Expr* expr);

  //! Register stmt with this fusion
  StmtNameType registerStatement(Statement* stmt);

  //! Return a list of topologically sorted expressions. This only includes
  //! exprs required to genereate registered outputs.
  std::vector<Expr*> exprs();

  //! Return a vector of fusion inputs that feed this Val
  std::vector<Val*> inputsOf(Val* val);

  //! Return the set of Vals registered with this fusion
  const std::unordered_set<Val*>& vals() const noexcept;

  //! Return in insertion order
  const std::deque<Val*>& deterministic_vals() const noexcept;

  //! Return all Vals in math expressions that cannot be eliminated.
  //!
  //! It is generally equivalent to vals that are used to generate
  //! outputs, however, when a multi-output expression exists, and only
  //! some of the outputs are used, the remaining unused outputs are
  //! also included as they must show up in the final code.
  std::vector<Val*> usedMathVals();

  //! Return the set of Exprs registered with this fusion. Warning: This will
  //! return exprs outside inputs/outputs, so can be unsafe for use with
  //! segmented fusions.
  const std::unordered_set<Expr*>& unordered_exprs() const noexcept;

  //! Return all Exprs that use val
  std::unordered_set<Expr*> unordered_uses(Val* val) const;

  //! Return the Expr that produces val
  Expr* definition(const Val* val) const;

  //! Indicate to kernel to set itself up to generate random numbers
  bool isStochastic();

  //! Indicate that the fusion contains reduction operations
  bool hasReduction();

  //! Indicate that the fusion contains welford operations
  bool hasWelford();

  //! Run fusion segmentation algorithm to create a segmented fusion
  std::unique_ptr<SegmentedFusion> segment(
      const at::ArrayRef<at::IValue>& inputs);

  const auto& inputs() const {
    return inputs_;
  }

  const auto& outputs() const {
    return outputs_;
  }

  std::vector<Val*> getTerminatingOutputs();

  bool hasInput(const Val* val) const;
  bool hasOutput(const Val* val) const;

  // Aliasing output to input value, this is a WAR to allow inplace update on
  // input tensor.
  // Note: this is not always safe and should be used with extra caution.
  // Currently the only place it's used is in the running stats update for batch
  // normalization.
  // TODO: alias should be made aware to segmentation, so we'll always include
  // the input tensor to the section where output is produced.
  void aliasOutputToInput(Val* output, Val* input);
  std::unordered_set<int> getOutputAliasIndices() const;
  std::vector<std::pair<int, int>> getInputAliasIndices() const;

 protected:
  friend SegmentCandidateFinder;
  friend SegmentedFusion;
  friend class TranslateApplicableWelford;

  static IrCloner copy(const Fusion* from, Fusion* to);

 private:
  // Return an int that monotonically increases for each val/expr, some are
  // explicitly incremented by type.
  StmtNameType getValName(ValType vtype);
  StmtNameType getExprName();

  // Determine if the two values are compatible for aliasing
  // Same DataType, ValType, and number of dimensions
  bool isAliasCompatible(Val* left, Val* right);

 private:
  // Sets of all Vals/Exprs registered with this fusion
  // (val_deque_ is not owning the objects)
  std::unordered_set<Val*> val_set_;
  std::deque<Val*> val_deque_;
  std::unordered_set<Expr*> expr_set_;

  // Values names counters
  std::unordered_map<ValType, StmtNameType, TypeHash> val_type_name_map_;

  // Expression names counter
  StmtNameType expr_name_counter_ = 0;

  // Fusion inputs and outputs
  std::vector<Val*> inputs_;
  std::vector<Val*> outputs_;

  // io alias pointing from output to input
  std::unordered_map<Val*, Val*> io_alias_;
};

} // namespace cuda
} // namespace fuser
} // namespace jit
} // namespace torch<|MERGE_RESOLUTION|>--- conflicted
+++ resolved
@@ -67,7 +67,6 @@
   static Fusion* getCurFusion();
 };
 
-<<<<<<< HEAD
 //! Fusion is mutable but unique. Nodes cannot be copied in any way from one
 //! Fusion to another. If anything like that is desired, it would require
 //! duplicating all associated values and exprs. Fusion is considered to SSA,
@@ -76,18 +75,7 @@
 //!
 //! The Fusion owns the whole IR graph (Vals and Exprs)
 //!
-=======
-/*
- * Fusion is mutable but unique. Nodes cannot be copied in any way from one
- * Fusion to another. If anything like that is desired, it would require
- * duplicating all associated values and exprs. Fusion is considered to SSA,
- * though this could also change in the future if there is a good reason to do
- * so.
- *
- * The Fusion owns the whole IR graph (Vals and Exprs)
- */
 // NOLINTNEXTLINE(cppcoreguidelines-pro-type-member-init)
->>>>>>> 76d3cdf9
 class TORCH_CUDA_CU_API Fusion final {
  public:
   Fusion() = default;
