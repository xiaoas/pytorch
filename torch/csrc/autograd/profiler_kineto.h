#pragma once

#include <string>
#include <vector>

#include <torch/csrc/profiler/api.h>
#include <torch/csrc/profiler/collection.h>
#include <torch/csrc/profiler/kineto_shim.h>
#include <torch/csrc/profiler/util.h>

namespace torch {
namespace autograd {
namespace profiler {
using experimental_event_t = std::shared_ptr<torch::profiler::impl::Result>;

struct TORCH_API KinetoEvent {
  explicit KinetoEvent(bool is_python_function = false)
      : is_python_function_{is_python_function} {}

  uint64_t startThreadId() const {
    return start_thread_id_;
  }

  KinetoEvent& startThreadId(uint64_t start_thread_id) {
    start_thread_id_ = start_thread_id;
    return *this;
  }

  uint64_t endThreadId() const {
    return end_thread_id_;
  }

  KinetoEvent& endThreadId(uint64_t end_thread_id) {
    end_thread_id_ = end_thread_id;
    return *this;
  }

  uint8_t activityType() const {
    return activity_type_;
  }

  KinetoEvent& activityType(uint8_t activity_type) {
    activity_type_ = activity_type;
    return *this;
  }

  uint64_t fwdThreadId() const {
    return fwd_thread_id_;
  }

  KinetoEvent& fwdThreadId(uint64_t fwd_thread_id) {
    fwd_thread_id_ = fwd_thread_id;
    return *this;
  }

  bool hasShapes() const {
    return shapes_ != c10::nullopt;
  }

  const std::vector<std::vector<int64_t>>& shapes() const {
    return *shapes_;
  }

  KinetoEvent& shapes(const std::vector<std::vector<int64_t>>& shapes) {
    shapes_ = shapes;
    return *this;
  }

  bool hasTypes() const {
    return dtypes_ != c10::nullopt;
  }

  const std::vector<std::string>& dtypes() const {
    return *dtypes_;
  }

  KinetoEvent& dtypes(const std::vector<std::string>& dtypes) {
    dtypes_ = dtypes;
    return *this;
  }

  uint64_t flops() const {
    return flops_;
  }

  KinetoEvent& flops(uint64_t flops) {
    flops_ = flops;
    return *this;
  }

  int64_t sequenceNr() const {
    return sequence_nr_;
  }

  KinetoEvent& sequenceNr(int64_t sequence_nr) {
    sequence_nr_ = sequence_nr;
    return *this;
  }

  bool hasStack() const {
    return stack_ != c10::nullopt;
  }

  const std::vector<std::string>& stack() const {
    return *stack_;
  }

  KinetoEvent& stack(const std::vector<std::string>& st) {
    stack_ = st;
    return *this;
  }

  uint8_t scope() const {
    return scope_;
  }

  KinetoEvent& scope(uint8_t scope) {
    scope_ = scope;
    return *this;
  }

  bool hasModuleHierarchy() const {
    return module_hierarchy_ != c10::nullopt;
  }

  const std::vector<std::string>& moduleHierarchy() const {
    return *module_hierarchy_;
  }

  KinetoEvent& moduleHierarchy(
      const std::vector<std::string>& module_hierarchy) {
    module_hierarchy_ = module_hierarchy;
    return *this;
  }

  KinetoEvent& debugHandle(int64_t debug_handle) {
    debug_handle_ = debug_handle;
    return *this;
  }

  int64_t debugHandle() const {
    return debug_handle_;
  }

  std::string name() const {
    return name_;
  }

  KinetoEvent& name(const std::string& evt_name) {
    name_ = evt_name;
    return *this;
  }

  KinetoEvent& setAsync(bool is_async) {
    is_async_ = is_async;
    return *this;
  }

  c10::DeviceType deviceType() const {
    return (c10::DeviceType)device_type_;
  }

  KinetoEvent& deviceType(c10::DeviceType device_type) {
    device_type_ = (int8_t)device_type;
    return *this;
  }

  uint8_t deviceIndex() const {
    return device_index_;
  }

  KinetoEvent& deviceIndex(uint8_t device_index) {
    device_index_ = device_index;
    return *this;
  }

  int64_t nBytes() const {
    return nbytes_;
  }

  KinetoEvent& nBytes(int64_t nbytes) {
    nbytes_ = nbytes;
    return *this;
  }

  uint64_t startUs() const {
    return start_us_;
  }

  KinetoEvent& startUs(uint64_t start_us) {
    start_us_ = start_us;
    return *this;
  }

  uint64_t durationUs() const {
    return duration_us_;
  }

  KinetoEvent& durationUs(uint64_t duration_us) {
    duration_us_ = duration_us;
    return *this;
  }

  bool isAsync() const {
    return is_async_;
  }

  uint64_t correlationId() const {
    return correlation_id_;
  }

  KinetoEvent& correlationId(uint64_t correlation_id) {
    correlation_id_ = correlation_id;
    return *this;
  }

  uint64_t linkedCorrelationId() const {
    return linked_correlation_id_;
  }

  KinetoEvent& linkedCorrelationId(uint64_t linked_correlation_id) {
    linked_correlation_id_ = linked_correlation_id;
    return *this;
  }

  int64_t deviceResourceId() const {
    return device_resource_id_;
  }

  KinetoEvent& deviceResourceId(int64_t device_resource_id) {
    device_resource_id_ = device_resource_id;
    return *this;
  }

  std::string backend() const {
    return backend_;
  }

  KinetoEvent& backend(const std::string& backend) {
    backend_ = backend;
    return *this;
  }

  bool isPythonFunction() const {
    return is_python_function_;
  }

  int64_t cudaElapsedUs() const;

  uint64_t start_thread_id_ = 0;
  uint64_t end_thread_id_ = 0;
  uint64_t fwd_thread_id_ = 0;
  int64_t sequence_nr_ = -1;
  uint8_t scope_ = 0;

  uint8_t activity_type_ = 0;
  c10::optional<std::vector<std::vector<int64_t>>> shapes_;
  c10::optional<std::vector<std::string>> stack_;
  c10::optional<std::vector<std::string>> module_hierarchy_;
  c10::optional<std::vector<std::string>> dtypes_;
  uint64_t flops_ = 0;

  std::string name_;
  uint8_t device_index_ = 0;
  int8_t device_type_ = 0;
  uint64_t start_us_ = 0;
  uint64_t duration_us_ = 0;
  uint64_t correlation_id_ = 0;
  uint64_t linked_correlation_id_ = 0;
  int64_t device_resource_id_ = 0;
  int64_t nbytes_ = 0;
  bool is_async_{false};
  int64_t debug_handle_{-1};
  std::string backend_;

  torch::profiler::impl::CUDAEventStub cuda_event_start_ = nullptr;
  torch::profiler::impl::CUDAEventStub cuda_event_end_ = nullptr;
  bool is_python_function_;
};

// Consolidating events returned directly from Kineto
// with events manually created by us (e.g. start/stop marks,
// memory allocation events)
struct TORCH_API ProfilerResult {
  ProfilerResult();
  ProfilerResult(
      uint64_t start_time,
      std::vector<KinetoEvent> events,
      torch::profiler::impl::kineto::ActivityTraceWrapper trace,
      std::vector<experimental_event_t>&& event_tree);
  ~ProfilerResult();

  uint64_t trace_start_us() const {
    return trace_start_us_;
  }

  const std::vector<KinetoEvent>& events() const {
    return events_;
  }

  const std::vector<experimental_event_t>& event_tree() const {
    return event_tree_;
  }

  void save(const std::string& path);

 private:
  uint64_t trace_start_us_ = 0;
  std::vector<KinetoEvent> events_;
  torch::profiler::impl::kineto::ActivityTraceWrapper trace_;
  std::vector<experimental_event_t> event_tree_;
};

/*
 * This API is used by backends to record latency of events that
 * happened in the backend but were not visible to pytorch runtime.
 * For example, if part of the model is lowered to a dsp backend, then
 * the execution of that part of the model is delegated to the backend.
 * When backend finishes execution it has an option to provide profiling
 * information (latency only at th emoment) corresponding to different operators
 * that were executed in the backend.
 * When such events are recorded by backend using this API, the event
 * records will be collected by active kineto profiler. If no kineto profiler
 * is active then the event is ignored.
 * This provides us with a way to generate all the profiling information
 * for a model regardless of where model (or part of it) executed.
 * @param start_time_us: start time in us of the event
 * @param end_time_us: end time in us of the event
 * @param debug_handle: debug handle to correlate this event/op with
 * model level module/source information
 * @param scope: scope of the event, e.g. LITE_INTERPRETER, RECORD_FN etc.
 * @param event_name: name of the event, e.g. op name
 * @param backend_name: name of the backend where the event took place.
 */
TORCH_API void reportBackendEventToActiveKinetoProfiler(
    const int64_t start_time_us,
    const int64_t end_time_us,
    const int64_t debug_handle,
    const at::RecordScope scope,
    const std::string& event_name,
    const std::string& backend_name);

TORCH_API void enableProfiler(
    const torch::profiler::impl::ProfilerConfig& config,
    const std::set<torch::profiler::impl::ActivityType>& activities,
    const std::unordered_set<at::RecordScope>& scopes = {});

/*
 * Same as enableProfiler but with callback to do post-processing of
 * KinetoEvents.
 * enableProfilerWithEventPostProcess enables profiler to capture
 * specified activities, with specified RecordFunction scope, if any.
 * Additionally, it takes a functor that does in-place post processing of
 * events, e.g. populate stack trace or module hierarchy information lazily
 * using debug_handle.
 * Example usage is with lite interpreter that has recording scope of
 * LITE_INTERPRETER. In this case lite interpreter runtime, records debug
 * handles in RecordFunction, along with other information. Debug handles are
 * eventually passed down to KinetoEvent and recorded as part of the event.
 * KinetoEdgeCPUProfiler, in torch/csrc/jit/mobile/profiler_edge.cpp, enables
 * profiler using post-processing callback, via
 * enableProfilerWithEventPostProcess, that takes these debug handles and
 * generates stack trace and module hierarchy information, once profiling is
 * done.
 */
using post_process_t = std::function<void(
    /*debug_handle */ int64_t,
    /*jit_stack    */ std::vector<std::string>&,
    /*jit_modules  */ std::vector<std::string>&)>;
TORCH_API void enableProfilerWithEventPostProcess(
    const torch::profiler::impl::ProfilerConfig& config,
    const std::set<torch::profiler::impl::ActivityType>& activities,
    post_process_t&& cb,
    const std::unordered_set<at::RecordScope>& scopes = {});

TORCH_API std::unique_ptr<ProfilerResult> disableProfiler();

TORCH_API void prepareProfiler(
    const torch::profiler::impl::ProfilerConfig& config,
    const std::set<torch::profiler::impl::ActivityType>& activities);

<<<<<<< HEAD
namespace python_tracer {
// Because we are interleaving events, the Python tracer should use the same
// timer as the profiler.
TORCH_API int64_t now();
} // namespace python_tracer

=======
>>>>>>> 4be233d6
} // namespace profiler
} // namespace autograd
} // namespace torch<|MERGE_RESOLUTION|>--- conflicted
+++ resolved
@@ -379,15 +379,6 @@
     const torch::profiler::impl::ProfilerConfig& config,
     const std::set<torch::profiler::impl::ActivityType>& activities);
 
-<<<<<<< HEAD
-namespace python_tracer {
-// Because we are interleaving events, the Python tracer should use the same
-// timer as the profiler.
-TORCH_API int64_t now();
-} // namespace python_tracer
-
-=======
->>>>>>> 4be233d6
 } // namespace profiler
 } // namespace autograd
 } // namespace torch