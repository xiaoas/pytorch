#include <ATen/NamedTensorUtils.h>
#include <ATen/core/PythonFallbackKernel.h>
#include <c10/core/DeviceType.h>
#include <c10/core/SafePyObject.h>
#include <c10/util/DeadlockDetection.h>
#include <c10/util/irange.h>
#include <torch/csrc/Device.h>
#include <torch/csrc/DynamicTypes.h>
#include <torch/csrc/Exceptions.h>
#include <torch/csrc/Size.h>
#include <torch/csrc/THP.h>
#include <torch/csrc/Types.h>
#include <torch/csrc/autograd/autograd.h>
#include <torch/csrc/autograd/edge.h>
#include <torch/csrc/autograd/function.h>
#include <torch/csrc/autograd/functions/accumulate_grad.h>
#include <torch/csrc/autograd/generated/VariableType.h>
#include <torch/csrc/autograd/python_cpp_function.h>
#include <torch/csrc/autograd/python_hook.h>
#include <torch/csrc/autograd/python_variable_indexing.h>
#include <torch/csrc/autograd/utils/error_messages.h>
#include <torch/csrc/autograd/utils/wrap_outputs.h>
#include <torch/csrc/autograd/variable.h>
#include <torch/csrc/jit/frontend/tracer.h>
#include <torch/csrc/jit/python/pybind_utils.h>
#include <torch/csrc/tensor/python_tensor.h>
#include <torch/csrc/utils/cuda_lazy_init.h>
#include <torch/csrc/utils/pybind.h>
#include <torch/csrc/utils/pycfunction_helpers.h>
#include <torch/csrc/utils/python_arg_parser.h>
#include <torch/csrc/utils/python_numbers.h>
#include <torch/csrc/utils/python_strings.h>
#include <torch/csrc/utils/tensor_memoryformats.h>
#include <torch/csrc/utils/tensor_new.h>

#include <torch/csrc/jit/python/pybind_utils.h>
#include <torch/library.h>

#include <ATen/ATen.h>

#include <structmember.h>
#include <cstdint>
#include <iostream>
#include <memory>
#include <utility>
#include <vector>

using namespace at;
using namespace torch;
using namespace torch::autograd;

std::pair<py::object, py::dict> parseIValuesToPyArgsKwargs(
    const c10::OperatorHandle& op,
    const std::vector<c10::IValue>& arguments) {
  TORCH_CHECK(
      PyGILState_Check(),
      "GIL must be held before you call parseIValuesToPyArgsKwargs");
  const auto& schema = op.schema();
  py::dict kwargs;
  // About all the pointers:
  //
  // f(int x, int y = 0, *, int z = 0)
  //                                  ^- arguments.size()
  //                        ^- kwarg_only_start
  //          ^- positional_default_start
  //   ^- 0

  // Find the split point between kwarg-only and regular.  Since most functions
  // don't have kwarg-only arguments, it is more efficient to scan from the
  // right (but ideally, this would just be precomputed in FunctionSchema
  // itself).  (NB: minus one in the loop is because we're testing if the
  // *next* argument is kwarg-only before we advance the starting index)
  int64_t kwarg_only_start = arguments.size();
  for (; kwarg_only_start > 0; kwarg_only_start--) {
    const auto& arg = schema.arguments()[kwarg_only_start - 1];
    if (!arg.kwarg_only()) {
      break;
    }
  }

  // Find the first positional argument that isn't defaulted
  auto is_default = [&](int64_t idx) -> bool {
    const auto& arg = schema.arguments()[idx];
    if (!arg.default_value().has_value()) {
      return false;
    }
    const auto& default_ivalue = *arg.default_value();
    const auto& ivalue = arguments[idx];
    if (default_ivalue != ivalue) {
      return false;
    }
    return true;
  };

  int64_t positional_default_start = kwarg_only_start;
  for (; positional_default_start > 0; positional_default_start--) {
    if (!is_default(positional_default_start - 1)) {
      break;
    }
  }

  auto args =
      py::reinterpret_steal<py::object>(PyTuple_New(positional_default_start));

  auto schemaAwareToPyObject = [&](int64_t idx) -> py::object {
    const auto& arg = schema.arguments()[idx];
    auto match = [&](c10::TypeKind kind) {
      const auto& t = arg.real_type();
      if (t->kind() == kind)
        return true;
      if (auto opt_t = t->cast<c10::OptionalType>()) {
        if (opt_t->getElementType()->kind() == kind)
          return true;
      }
      return false;
    };
    if (arguments[idx].isNone()) {
      return py::none();
    } else if (match(c10::ScalarTypeType::Kind)) {
      auto* obj =
          getTHPDtype(static_cast<c10::ScalarType>(arguments[idx].toInt()));
      return py::reinterpret_borrow<py::object>(
          reinterpret_cast<PyObject*>(obj));
    } else if (match(c10::LayoutType::Kind)) {
      auto* obj =
          getTHPLayout(static_cast<c10::Layout>(arguments[idx].toInt()));
      return py::reinterpret_borrow<py::object>(
          reinterpret_cast<PyObject*>(obj));
    } else if (match(c10::MemoryFormatType::Kind)) {
      return torch::utils::getTHPMemoryFormat(
          static_cast<c10::MemoryFormat>(arguments[idx].toInt()));
    } else {
      return torch::jit::toPyObject(arguments[idx]);
    }
  };

  // Populate positional arguments
  for (const auto idx : c10::irange(positional_default_start)) {
    PyTuple_SET_ITEM(
        args.ptr(), idx, schemaAwareToPyObject(idx).release().ptr());
  }

  // Populate keyword arguments
  for (const auto idx : c10::irange(kwarg_only_start, arguments.size())) {
    // But don't populate default keyword arguments
    if (is_default(idx))
      continue;
    const auto& arg = schema.arguments()[idx];
    kwargs[py::cast(arg.name())] = schemaAwareToPyObject(idx);
  }
  return std::make_pair(std::move(args), std::move(kwargs));
}

void pushPyOutToStack(
    const c10::OperatorHandle& op,
    torch::jit::Stack* stack,
    py::object out,
    const char* msg) {
  TORCH_CHECK(
      PyGILState_Check(), "GIL must be held before you call pushPyOutToStack");
  auto schema_returns = op.schema().returns();
  const auto num_returns = schema_returns.size();
  if (num_returns == 0) {
    // Check that we got a None return from Python. Anything else is an error.
    TORCH_CHECK(
        out.is(py::none()),
        "Expected ",
        msg,
        " for ",
        op.operator_name(),
        " to return None but it returned something else instead.");
  } else if (num_returns == 1) {
    torch::jit::push(
        stack, torch::jit::toIValue(out.ptr(), schema_returns[0].type()));
  } else {
    auto outs = py::cast<py::sequence>(out);
    for (const auto idx : c10::irange(outs.size())) {
      torch::jit::push(
          stack,
          torch::jit::toIValue(outs[idx].ptr(), schema_returns[idx].type()));
    }
  }
}

namespace {

std::string concrete_name_fn(const c10::impl::PyInterpreter* self) {
  std::stringstream ss;
  ss << self;
  return ss.str();
}

// NOTE [PyInterpreter::decref takes an `is_tensor` arg]
// Before calling PyInterpreter::decref, we must statically know if the
// pyobj is a Tensor or not.
// - If it is a tensor, we need to be careful about PyObject resurrection
// - If it is not a tensor, we can freely decref
// One alternative to this is using PyObject_IsInstance
// to get at this information. However, we don't want to risk an incorrect
// `__instancecheck__` changing the semantics here.
void concrete_decref_fn(
    const c10::impl::PyInterpreter* self,
    PyObject* pyobj,
    bool is_tensor) {
  // Leak the pyobj if not initialized.  This can happen if we are running
  // exit handlers that are destructing tensors with residual (owned)
  // PyObjects stored in them.
  if (!Py_IsInitialized())
    return;

  pybind11::gil_scoped_acquire gil;
  // Two possibilities:
  // 1. We are decref-ing a tensor. Then we must be careful about
  // PyObject resurrection (this only applies to Tensors, see
  // THPVariable_clear).
  // 2. We are decref-ing some other Python object. We don't do
  // PyObject resurrection on non-Tensors, so we just carry on as usual
  if (is_tensor && Py_REFCNT(pyobj) > 1) {
    // It's still alive!  This can happen if a weak ref resurrected
    // the PyObject without flipping ownership.  At this point it is
    // too late to rescue the object, so just stub out the PyObject
    // so that it fails on subsequent uses.  Don't raise an error here;
    // you're probably in a destructor.
    TORCH_WARN(
        "Deallocating Tensor that still has live PyObject references.  "
        "This probably happened because you took out a weak reference to "
        "Tensor and didn't call _fix_weakref() after dereferencing it.  "
        "Subsequent accesses to this tensor via the PyObject will now fail.");
    ((THPVariable*)pyobj)->cdata = MaybeOwned<Variable>();
  }
  Py_DECREF(pyobj);
};

c10::intrusive_ptr<TensorImpl> concrete_detach_fn(
    const c10::impl::PyInterpreter*,
    const c10::TensorImpl* self);
void concrete_dispatch_fn(
    const c10::impl::PyInterpreter*,
    const c10::OperatorHandle& op,
    torch::jit::Stack* stack,
    const std::shared_ptr<SafePyObject>& type);
<<<<<<< HEAD
bool concrete_is_contiguous_fn(
    const c10::impl::PyInterpreter*,
    const c10::TensorImpl* self);
c10::Device concrete_device_fn(
    const c10::impl::PyInterpreter*,
    const c10::TensorImpl* self);
int64_t concrete_dim_fn(
    const c10::impl::PyInterpreter*,
    const c10::TensorImpl* self);
=======
bool concrete_is_contiguous_fn(const c10::impl::PyInterpreter*, const c10::TensorImpl* self);
c10::Device concrete_device_fn(const c10::impl::PyInterpreter*, const c10::TensorImpl* self);
int64_t concrete_dim_fn(const c10::impl::PyInterpreter*, const c10::TensorImpl* self);
c10::IntArrayRef concrete_strides_fn(const c10::impl::PyInterpreter*, const c10::TensorImpl* self);
>>>>>>> 4be233d6

class PyInterpreterHolder {
 public:
  PyInterpreterHolder()
      : impl_(new c10::impl::PyInterpreter(
            &concrete_name_fn,
            &concrete_decref_fn,
            &concrete_detach_fn,
            &concrete_dispatch_fn,
            &concrete_is_contiguous_fn,
            &concrete_device_fn,
            &concrete_dim_fn,
            &concrete_strides_fn)) {}
  // NB: intentionally leaks the memory
  ~PyInterpreterHolder() {
    impl_->disarm();
  }
  c10::impl::PyInterpreter* get() const noexcept {
    return impl_;
  }

 private:
  c10::impl::PyInterpreter* impl_;
};
PyInterpreterHolder self_interpreter;

c10::TensorImpl::SizesStridesPolicy parseSizesStridesPolicyArgument(
    c10::string_view arg) {
  if (arg == "strides") {
    return c10::TensorImpl::SizesStridesPolicy::CustomStrides;
  }

  if (arg == "sizes") {
    return c10::TensorImpl::SizesStridesPolicy::CustomSizes;
  }

  TORCH_CHECK_VALUE(
      false,
      "Unknown sizes_strides_policy: ",
      arg,
      "; expected 'strides' or 'sizes'");
}
} // anonymous namespace

c10::impl::PyInterpreter* getPyInterpreter() {
  return self_interpreter.get();
}

PyObject* THPVariableClass = nullptr;

PyObject* ParameterClass = nullptr;

static PyObject* THPVariable_NewWithVar(
    PyTypeObject* type,
    Variable _var,
    c10::impl::PyInterpreterStatus status);

// clang-tidy gets confused by static const
static const char* VOLATILE_WARNING =
    "volatile was removed and now has no effect. Use "
    "`with torch.no_grad():` instead.";

static bool check_has_torch_dispatch(PyObject* obj) {
  PyTypeObject* tp = Py_TYPE(obj);
  if (THPVariable_CheckTypeExact(tp)) {
    return false;
  }
  py::object attr = PyObject_FastGetAttrString(obj, "__torch_dispatch__");
  return (
      attr.ptr() != nullptr &&
      attr.ptr() != torch::disabled_torch_dispatch_impl());
}

// NOLINTNEXTLINE
static PyObject* device_to_py_class_[static_cast<size_t>(
    c10::DeviceType::COMPILE_TIME_MAX_DEVICE_TYPES)];

void registerPythonTensorClass(
    const std::string& device,
    PyObject* python_tensor_class) {
  c10::Device dev(device);

  TORCH_CHECK(
      dev.type() == kXLA, "Only the python class for XLA can be overriden");
  if (device_to_py_class_[static_cast<size_t>(dev.type())] != nullptr) {
    TORCH_WARN(
        "Overriding a previously registered python class for ", dev.str());
  }

  device_to_py_class_[static_cast<size_t>(dev.type())] = python_tensor_class;
}

static PyObject* getPythonTensorClass(c10::Device d) {
  return device_to_py_class_[static_cast<size_t>(d.type())];
}

// TODO: Make this take Variable by const reference
PyObject* THPVariable_Wrap(at::TensorBase var) {
  if (!var.defined()) {
    Py_RETURN_NONE;
  }

  c10::optional<PyObject*> mb_obj =
      var.unsafeGetTensorImpl()->check_pyobj(self_interpreter.get());
  c10::impl::PyInterpreterStatus status;
  if (mb_obj.has_value()) {
    auto obj = *mb_obj;
    if (obj) {
      if (var.unsafeGetTensorImpl()->owns_pyobj()) {
        // C++ owns the Python object; this implies there weren't any other
        // owning references to the Python object.  Since we're making the
        // object "live" again on Python side, let's flip back the ownership
        // (Python owns C++) as it would now be unsound to deallocate the C++
        // object if all C++ references go to zero
        var.unsafeGetTensorImpl()->set_owns_pyobj(false);
        reinterpret_cast<THPVariable*>(obj)->cdata =
            MaybeOwned<Variable>::owned(std::move(var));
        // NB: incref is not necessary, because we are "stealing" the previous
        // ownership from the Variable to return it here for the wrap
        return obj;
      }
      Py_INCREF(obj);
      return obj;
    }
    // TODO: a better invariant is that if we tagged, we MUST have a valid
    // PyObject.  That's PyObject preservation
    // (https://github.com/pytorch/pytorch/pull/56017).  Prior to this PR
    // being a thing, the PyObject field will get cleared when all references
    // to the Python object are removed.
    status = c10::impl::PyInterpreterStatus::TAGGED_BY_US;
  } else {
    // Assumption: if a Tensor has been shared across threads, this induces
    // a refcount bump.  Therefore, if the use count 1, we are the sole thread
    // with access to this tensor and no race is possible.
    if (var.use_count() <= 1) {
      status = c10::impl::PyInterpreterStatus::DEFINITELY_UNINITIALIZED;
    } else {
      status = c10::impl::PyInterpreterStatus::MAYBE_UNINITIALIZED;
    }
  }

  if (C10_LIKELY(var.device().type() != c10::kXLA)) {
    return THPVariable_NewWithVar(
        (PyTypeObject*)THPVariableClass, std::move(var), status);
  }

  if (auto clazz = getPythonTensorClass(var.device())) {
    return THPVariable_NewWithVar((PyTypeObject*)clazz, std::move(var), status);
  }

  return THPVariable_NewWithVar(
      (PyTypeObject*)THPVariableClass, std::move(var), status);
}

bool isResurrectable(THPVariable* self) {
  // We want to divide this check into 2 cases.

  // 1. C++ owns PyObject (in this case, self->cdata.unsafeIsBorrowed() is
  // true). You might think that in this case, it is impossible for tp_clear to
  // be called: surely the C++ reference to the PyObject is keeping it live? And
  // you'd be right! In fact, when C++ owns the PyObject, we have an invariant
  // that the refcount on the PyObject should be precisely one (because if you
  // take out another reference to the PyObject, we're supposed to flip the
  // ownership pointer back). In reality, you can violate this invariant
  // temporarily with weak references, so we don't test for it in asserts.

  // 2. PyObject owns C++ (in this case, self->cdata.unsafeIsBorrowed() is
  // false). In this case, tp_clear can get called if the PyObject is referenced
  // from a dead cycle, and nowhere else. But if resurrection did not occur,
  // then the reference to C++ from the PyObject must be the ONLY reference to
  // the C++ object.
  if (self->cdata.unsafeIsBorrowed()) {
    return false;
  }
  auto const& tensor = THPVariable_Unpack(self);
  if (!tensor.defined() || tensor.use_count() <= 1) {
    return false;
  }
  return true;
}

// returns true if successfully rezzed; if so, cancel the
// rest of deallocation
static bool THPVariable_tryResurrect(THPVariable* self) {
  const auto& tensor = THPVariable_Unpack(self);

  if (!isResurrectable(self)) {
    return false;
  }

  // At this point, we are definitely going to resurrect the tensor. So, the
  // tensor better be defined :)
  TORCH_INTERNAL_ASSERT(tensor.defined());

  // There are other C++ owners of the tensor.  Flip ownership
  // so that C++ owns this Python object, and cancel deallocation.
  TORCH_INTERNAL_ASSERT(!tensor.unsafeGetTensorImpl()->owns_pyobj());

  tensor.unsafeGetTensorImpl()->set_owns_pyobj(true);

// Resurrect the Python object.  This is something CPython does
// internally occasionally, see
// https://github.com/python/cpython/blob/b98eba5bc2ffbe7a0ed49d540ebc4f756ae61985/Objects/object.c#L248-L259
// so we just copy the pattern here.  Note that we don't have to worry
// about saving and restoring the refcount (as the quoted code does)
// because we actually DO need to reset the refcount to one here, we
// can't assume that some other code has taken care of it.
// NB: this will overreport _Py_RefTotal but based on inspection of object.c
// there is no way to avoid this
#ifdef Py_TRACE_REFS
  _Py_AddToAllObjects(reinterpret_cast<PyObject*>(self), 1);
#endif
  Py_INCREF(self);

  // Flip THPVariable to be non-owning
  // (near use-after-free miss here: fresh MaybeOwned is created breaking
  // reference on Tensor in struct BEFORE we overwrite the old one)
  self->cdata = MaybeOwned<Variable>::borrowed(tensor);

  // NB: At this point, tensor *could* be dead (e.g., some other C++ thread
  // decrefed it.)  At this point, it is probably waiting on the GIL to
  // deallocate the Python object and will kill self, BUT NOT YET.

  return true;
}

static int THPVariable_clear(THPVariable* self) {
  // Is it OK for an object to still be live after running
  // tp_clear? Yes. When Python is breaking reference cycles, it can't assume
  // that an object will dealloc after it's cleared.  The source code explicitly
  // handles this case:
  // https://github.com/python/cpython/blob/4e661cd69164318c1f871faa476c68a04092ddc4/Modules/gcmodule.c#L1010-L1025

  // Note that we don't need to actually resurrect here. There are 2 cases:
  // 1. The PyObject is not part of a reference cycle. In this case, we don't
  // need to do anything. The GC will move on to try and break the reference
  // cycle on another object, which will eventually trigger tp_dealloc (and thus
  // resurrection).

  // 2. The PyObject is part of a reference cycle. This case should not actually
  // be possible, due to the logic in our tp_traverse
  // (THPVariable_subclass_traverse).

  // In fact, resurrecting here breaks the invariant that "C++ owns Python only
  // when PyObject's refcount would otherwise be 0". Most immediately, as we're
  // merely breaking reference cycles here, there can be other references to the
  // PyObject. *However*, if other objects in the refcycle resurrect, then we
  // will be in a state where the PyObject has multiple Python references, yet
  // C++ owns the PyObject.

  // See https://github.com/pytorch/pytorch/pull/75933 for more discussion.
  if (isResurrectable((THPVariable*)self)) {
    return 0;
  }
  Py_CLEAR(self->backward_hooks);
  const auto& tensor = THPVariable_Unpack(self);
  if (tensor.defined()) {
    // Two situations to consider:
    //    PyObject -owns-> Tensor
    //        unsafeIsBorrowed() is FALSE.  We're obligated to look through
    //        Tensor to break references.  Clearing cdata must induce the
    //        destruction of the C++ Tensor.  If there were other references
    //        to C++ tensor, the Python object would have been resurrected
    //        by flipping the ownership.
    //    Tensor -owns-> PyObject
    //        unsafeIsBorrowed() is TRUE.  We're deallocating the PyObject
    //        because Tensor asked us to (it's already destructing).

    if (!self->cdata.unsafeIsBorrowed()) {
      // TODO: empirically, on OS X this assert appears to be untrue
      // In test_py_tensors_multi_async_call - ProcessGroupRpcTestWithSpawn
      // distributed/rpc/test_process_group_agent.py
      //
      //  libc++abi.dylib: terminating with uncaught exception of type
      //  c10::Error: !tensor.unsafeGetTensorImpl()->owns_pyobj()INTERNAL ASSERT
      //  FAILED at "../torch/csrc/autograd/python_variable.cpp":171, please
      //  report a bug to PyTorch. Exception raised from THPVariable_clear at
      //  ../torch/csrc/autograd/python_variable.cpp:171 (most recent call
      //  first): frame #0: c10::Error::Error(c10::SourceLocation,
      //  std::__1::basic_string<char, std::__1::char_traits<char>,
      //  std::__1::allocator<char> >) + 98 (0x1158a0442 in libc10.dylib) frame
      //  #1: c10::detail::torchCheckFail(char const*, char const*, unsigned
      //  int, char const*) + 205 (0x11589ed3d in libc10.dylib) frame #2:
      //  c10::detail::torchInternalAssertFail(char const*, char const*,
      //  unsigned int, char const*, c10::detail::CompileTimeEmptyString) + 9
      //  (0x1141e3f89 in libtorch_python.dylib) frame #3:
      //  THPVariable_clear(THPVariable*) + 412 (0x1148a547c in
      //  libtorch_python.dylib) frame #4:
      //  THPVariable_subclass_dealloc(_object*) + 453 (0x1148a5035 in
      //  libtorch_python.dylib) frame #5: (anonymous
      //  namespace)::concrete_decref_fn(c10::impl::PyInterpreter const*,
      //  _object*) + 53 (0x1148a5ea5 in libtorch_python.dylib) frame #6:
      //  c10::TensorImpl::release_resources() + 182 (0x11588c4a6 in
      //  libc10.dylib) frame #7:
      //  c10::MaybeOwned<at::Tensor>::operator=(c10::MaybeOwned<at::Tensor>&&)
      //  + 91 (0x11488c11b in libtorch_python.dylib) frame #8:
      //  THPVariable_subclass_dealloc(_object*) + 607 (0x1148a50cf in
      //  libtorch_python.dylib) <omitting python frames> frame #47: start + 1
      //  (0x7fff6ffc7cc9 in libdyld.dylib) frame #48: 0x0 + 4 (0x4 in ???)
      // TORCH_INTERNAL_ASSERT(!tensor.unsafeGetTensorImpl()->owns_pyobj());
      if (auto grad_acc =
              torch::autograd::impl::try_get_grad_accumulator(tensor)) {
        grad_acc->pre_hooks().clear();
      }
    }
  }
  TORCH_INTERNAL_ASSERT(!isResurrectable((THPVariable*)self));
  self->cdata = MaybeOwned<Variable>();
  return 0;
}

PyObject* THPVariable_pynew(
    PyTypeObject* type,
    PyObject* args,
    PyObject* kwargs);

static PyObject* THPVariable_fix_weakref(PyObject* self, PyObject* noargs) {
  const auto& var = THPVariable_Unpack(self);
  THPVariable_Wrap(var);
  Py_RETURN_NONE;
}

// Instantiates a subclass of self with the same data.
static PyObject* THPVariable_as_subclass(
    PyObject* _self,
    PyObject* args,
    PyObject* kwargs) {
  HANDLE_TH_ERRORS
  const auto& self = THPVariable_Unpack(_self);
  static PythonArgParser parser({
      "as_subclass(PyObject* cls)",
  });
  ParsedArgs<1> parsed_args{};
  auto r = parser.parse(_self, args, kwargs, parsed_args);
  PyObject* cls = r.pyobject(0);
  if (!PyType_Check(cls)) {
    throw torch::TypeError(
        "cls must be a type (got %s)", Py_TYPE(cls)->tp_name);
  }
  return THPVariable_NewWithVar(
      (PyTypeObject*)cls,
      self.alias(),
      c10::impl::PyInterpreterStatus::DEFINITELY_UNINITIALIZED);
  END_HANDLE_TH_ERRORS
}

static PyObject* THPVariable_make_subclass(
    PyObject* _ignored,
    PyObject* args,
    PyObject* kwargs) {
  HANDLE_TH_ERRORS
  static PythonArgParser parser({
      "_make_subclass(PyObject* cls, Tensor data, bool require_grad=False, *, c10::string_view? dispatch_sizes_strides_policy=None, bool dispatch_device=False)",
  });
  ParsedArgs<5> parsed_args{};
  auto r = parser.parse(args, kwargs, parsed_args);
  PyObject* cls = r.pyobject(0);
  if (!PyType_Check(cls)) {
    throw torch::TypeError(
        "cls must be a type (got %s)", Py_TYPE(cls)->tp_name);
  }
  auto data =
      r.tensor(1).detach(); // creates a fresh Tensor (DEFINITELY_UNINITIALIZED)
  // We set `data`'s `allow_tensor_metadata_change` to true here, because we
  // want to allow the following use case for backward compatibility:
  //
  // ```python
  // rnn = torch.nn.RNN(100, 100, 2)
  // # The following calls `torch._cudnn_rnn_flatten_weight(rnn._flat_weights,
  // ...)`, # which changes storage of `rnn`'s weights in-place
  // rnn.flatten_parameters()
  // ```
  data.unsafeGetTensorImpl()->set_allow_tensor_metadata_change(true);
  data.set_requires_grad(r.toBool(2));
  const auto sizes_strides_policy = r.stringViewOptional(3);
  if (sizes_strides_policy.has_value()) {
    data.unsafeGetTensorImpl()->set_sizes_strides_policy(
        parseSizesStridesPolicyArgument(*sizes_strides_policy));
  }
  if (r.toBool(4)) {
    data.unsafeGetTensorImpl()->set_custom_device(true);
  }
  return THPVariable_NewWithVar(
      (PyTypeObject*)cls,
      std::move(data),
      c10::impl::PyInterpreterStatus::DEFINITELY_UNINITIALIZED);
  END_HANDLE_TH_ERRORS
}

static PyObject* THPVariable_make_wrapper_subclass(
    PyObject*,
    PyObject* args,
    PyObject* kwargs) {
  HANDLE_TH_ERRORS
  // NB: pin_memory doesn't actually do anything
  // TODO: strides variant?
  static PythonArgParser parser({
      "_make_wrapper_subclass(PyObject* cls, IntArrayRef size, *, IntArrayRef? strides=None, "
      "int64_t? storage_offset=None, MemoryFormat? memory_format=None, ScalarType dtype=None, "
      "Layout layout=torch.strided, Device device=None, bool pin_memory=False, bool requires_grad=False, "
      "c10::string_view? dispatch_sizes_strides_policy=None, bool dispatch_device=False)",
  });
  ParsedArgs<12> parsed_args{};
  auto r = parser.parse(args, kwargs, parsed_args);
  PyObject* cls = r.pyobject(0);

  TORCH_CHECK_TYPE(
      PyType_Check(cls),
      "cls must be a type (got ",
      Py_TYPE(cls)->tp_name,
      ")");

  // This is an important safety check; without it, the default behavior will be
  // to continue on to the underlying CPU/CUDA kernel advertised by the dispatch
  // key, which will immediately segfault because the data pointer is null.  By
  // forcing users to define __torch_dispatch__ we ensure this does not happen
  // TODO: This check is not complete; because the user can disable torch
  // dispatch and then go again, triggering segfault.  TBH I'm thinking I want
  // to delete this function entirely
  py::object attr = PyObject_FastGetAttrString(cls, "__torch_dispatch__");
  TORCH_CHECK_TYPE(
      attr.ptr() != nullptr &&
          attr.ptr() != torch::disabled_torch_dispatch_impl(),
      ((PyTypeObject*)cls)->tp_name,
      " must define __torch_dispatch__");

  const auto options = TensorOptions()
                           .dtype(r.scalartype(5))
                           .device(r.device(7))
                           .layout(r.layoutOptional(6))
                           // NB: long standing issue, requires_grad is not
                           // respected here; you have to set it post facto, see
                           // https://github.com/pytorch/pytorch/issues/26428
                           // .requires_grad(r.toBool(7))
                           .pinned_memory(r.toBool(8));

  // don't bother releasing GIL here, as we are not allocating any nontrivial
  // data
  // TODO: for_blob produces non-resizable tensors, we might want this to be
  // resizable (have to define a custom allocator in that case)
  auto data =
      at::for_blob(nullptr, r.intlist(1))
          .strides(r.intlistOptional(2))
          .storage_offset(r.toInt64Optional(3))
          .context(nullptr, [](void* ctx) {})
          .target_device(options.device()) // TODO: this shouldn't be necessary
                                           // if it came from options
          .options(options)
          .make_tensor();
  data.set_requires_grad(r.toBool(9));

  const auto sizes_strides_policy = r.stringViewOptional(10);
  if (sizes_strides_policy.has_value()) {
    data.unsafeGetTensorImpl()->set_sizes_strides_policy(
        parseSizesStridesPolicyArgument(*sizes_strides_policy));
  }
  if (r.toBool(11)) {
    data.unsafeGetTensorImpl()->set_custom_device(true);
  }

  return THPVariable_NewWithVar(
      (PyTypeObject*)cls,
      std::move(data),
      c10::impl::PyInterpreterStatus::DEFINITELY_UNINITIALIZED);
  END_HANDLE_TH_ERRORS
}

typedef PyObject* (*getter)(PyObject*, void*);
typedef int (*setter)(PyObject*, PyObject*, void*);

PyObject* THPVariable_get_python_dispatch(THPVariable* self, void* unused) {
  HANDLE_TH_ERRORS
  const auto& var = THPVariable_Unpack(self);
  return torch::autograd::utils::wrap(
      var.unsafeGetTensorImpl()->is_python_dispatch());
  END_HANDLE_TH_ERRORS
}

PyObject* THPVariable_get_T(THPVariable* self, void* unused) {
  HANDLE_TH_ERRORS
  if (check_has_torch_function((PyObject*)self)) {
    return handle_torch_function_getter(self, "T");
  }
  const auto& var = THPVariable_Unpack(self);
  return THPVariable_Wrap(var.numpy_T());
  END_HANDLE_TH_ERRORS
}

PyObject* THPVariable_get_H(THPVariable* self, void* unused) {
  HANDLE_TH_ERRORS
  if (check_has_torch_function((PyObject*)self)) {
    return handle_torch_function_getter(self, "H");
  }
  const auto& var = THPVariable_Unpack(self);
  return THPVariable_Wrap(var.matrix_H());
  END_HANDLE_TH_ERRORS
}

PyObject* THPVariable_get_mT(THPVariable* self, void* unused) {
  HANDLE_TH_ERRORS
  if (check_has_torch_function((PyObject*)self)) {
    return handle_torch_function_getter(self, "mT");
  }
  const auto& var = THPVariable_Unpack(self);
  return THPVariable_Wrap(var.mT());
  END_HANDLE_TH_ERRORS
}

PyObject* THPVariable_get_mH(THPVariable* self, void* unused) {
  HANDLE_TH_ERRORS
  if (check_has_torch_function((PyObject*)self)) {
    return handle_torch_function_getter(self, "mH");
  }
  const auto& var = THPVariable_Unpack(self);
  return THPVariable_Wrap(var.mH());
  END_HANDLE_TH_ERRORS
}

PyObject* THPVariable_get_cdata(THPVariable* self, void* unused) {
  HANDLE_TH_ERRORS
  if (check_has_torch_function((PyObject*)self)) {
    return handle_torch_function_getter(self, "_cdata");
  }
  const auto& var = THPVariable_Unpack(self);
  return PyLong_FromVoidPtr(var.unsafeGetTensorImpl());
  END_HANDLE_TH_ERRORS
}

PyObject* THPVariable_get_version(THPVariable* self, void* unused) {
  HANDLE_TH_ERRORS
  if (check_has_torch_function((PyObject*)self)) {
    return handle_torch_function_getter(self, "_version");
  }
  const auto& var = THPVariable_Unpack(self);
  return PyInt_FromLong(var._version());
  END_HANDLE_TH_ERRORS
}

PyObject* THPVariable_get_grad_fn(THPVariable* self, void* unused) {
  HANDLE_TH_ERRORS
  if (check_has_torch_function((PyObject*)self)) {
    return handle_torch_function_getter(self, "grad_fn");
  }
  const auto& var = THPVariable_Unpack(self);
  if (!var.grad_fn()) {
    Py_RETURN_NONE;
  }
  return functionToPyObject(var.grad_fn());
  END_HANDLE_TH_ERRORS
}

static int THPVariable_set_grad_fn(
    THPVariable* self,
    PyObject* obj,
    void* unused) {
  HANDLE_TH_ERRORS
  if (check_has_torch_function((PyObject*)self)) {
    return handle_torch_function_setter(self, "_grad_fn", obj);
  }
  THPUtils_assertRet(
      -1, obj, "Deletion of _grad_fn not allowed. Detach tensor instead!");
  THPUtils_assertRet(-1, obj == Py_None, "_grad_fn can be only set to None");
  THPVariable_Unpack(self).detach_();
  return 0;
  END_HANDLE_TH_ERRORS_RET(-1)
}

static PyObject* THPVariable_is_leaf(THPVariable* self, void* unused) {
  HANDLE_TH_ERRORS
  if (check_has_torch_function((PyObject*)self)) {
    return handle_torch_function_getter(self, "is_leaf");
  }
  return PyBool_FromLong(!THPVariable_Unpack(self).grad_fn());
  END_HANDLE_TH_ERRORS
}

static PyObject* THPVariable_get_data(THPVariable* self, void* unused) {
  HANDLE_TH_ERRORS
  if (check_has_torch_function((PyObject*)self)) {
    return handle_torch_function_getter(self, "data");
  }
  const auto& var = THPVariable_Unpack(self).variable_data();
  return THPVariable_Wrap(var);
  END_HANDLE_TH_ERRORS
}

int THPVariable_set_data(THPVariable* self, PyObject* data, void* unused) {
  HANDLE_TH_ERRORS
  if (check_has_torch_function((PyObject*)self)) {
    return handle_torch_function_setter(self, "data", data);
  }
  THPUtils_assertRet(
      -1, data, "Deleting tensor data is not allowed. Delete tensor instead!");
  if (!THPVariable_Check(data)) {
    throw torch::TypeError(
        "Variable data has to be a tensor, but got %s", Py_TYPE(data)->tp_name);
  }

  THPVariable_Unpack(self).set_data(THPVariable_Unpack(data));
  return 0;
  END_HANDLE_TH_ERRORS_RET(-1)
}

PyObject* THPVariable_get_grad(THPVariable* self, void* unused) {
  HANDLE_TH_ERRORS
  if (check_has_torch_function((PyObject*)self)) {
    return handle_torch_function_getter(self, "grad");
  }
  return THPVariable_Wrap(THPVariable_Unpack(self).grad());
  END_HANDLE_TH_ERRORS
}

int THPVariable_set_grad(THPVariable* self, PyObject* py_grad, void* unused) {
  HANDLE_TH_ERRORS
  if (check_has_torch_function((PyObject*)self)) {
    return handle_torch_function_setter(self, "grad", py_grad);
  }
  const auto& var = THPVariable_Unpack(self);
  if (!py_grad || py_grad == Py_None) {
    var.mutable_grad().reset();
    return 0;
  }

  TORCH_CHECK_TYPE(
      THPVariable_Check(py_grad),
      "assigned grad expected to be a Tensor or None but got grad of type",
      THPUtils_typename(py_grad));
  THPUtils_assertRet(
      -1,
      self != (THPVariable*)py_grad,
      "can't assign Variable as its own grad");

  const auto& grad = THPVariable_Unpack(py_grad);
  bool gradIsSparse =
      (var.dtype() == grad.dtype() &&
       var.device().type() == grad.device().type() && grad.layout() == kSparse);
  THPUtils_assertRet(
      -1,
      grad.options().type_equal(var.options()) || gradIsSparse,
      "assigned grad has data of a different type");
  if (var.is_cuda()) {
    THPUtils_assertRet(
        -1,
        grad.get_device() == var.get_device(),
        "assigned grad has data located on a different device");
  }
  THPUtils_assertRet(
      -1,
      grad.sizes().equals(var.sizes()),
      "assigned grad has data of a different size");

  var.mutable_grad() = grad;
  return 0;
  END_HANDLE_TH_ERRORS_RET(-1)
}

PyObject* THPVariable_get_volatile(THPVariable* self, void* unused) {
  HANDLE_TH_ERRORS
  if (check_has_torch_function((PyObject*)self)) {
    return handle_torch_function_getter(self, "volatile");
  }
  const char* msg = "volatile was removed (Variable.volatile is always False)";
  auto r = PyErr_WarnEx(PyExc_UserWarning, msg, 1);
  if (r != 0)
    throw python_error();
  Py_RETURN_FALSE;
  END_HANDLE_TH_ERRORS
}

int THPVariable_set_volatile(THPVariable* self, PyObject* obj, void* unused) {
  HANDLE_TH_ERRORS
  if (check_has_torch_function((PyObject*)self)) {
    return handle_torch_function_setter(self, "volatile", obj);
  }
  auto r = PyErr_WarnEx(PyExc_UserWarning, VOLATILE_WARNING, 1);
  if (r != 0)
    throw python_error();
  return 0;
  END_HANDLE_TH_ERRORS_RET(-1)
}

PyObject* THPVariable_get_output_nr(THPVariable* self, void* unused) {
  HANDLE_TH_ERRORS
  if (check_has_torch_function((PyObject*)self)) {
    return handle_torch_function_getter(self, "output_nr");
  }
  const auto output_nr =
      static_cast<long>(THPVariable_Unpack(self).output_nr());
  return PyInt_FromLong(output_nr);
  END_HANDLE_TH_ERRORS
}

PyObject* THPVariable_get_requires_grad(THPVariable* self, void* unused) {
  HANDLE_TH_ERRORS
  if (check_has_torch_function((PyObject*)self)) {
    return handle_torch_function_getter(self, "requires_grad");
  }
  if (THPVariable_Unpack(self).requires_grad()) {
    Py_RETURN_TRUE;
  } else {
    Py_RETURN_FALSE;
  }
  END_HANDLE_TH_ERRORS
}

PyObject* THPVariable_retains_grad(THPVariable* self, void* unused) {
  HANDLE_TH_ERRORS
  if (check_has_torch_function((PyObject*)self)) {
    return handle_torch_function_getter(self, "retains_grad");
  }
  if (THPVariable_Unpack(self).retains_grad()) {
    Py_RETURN_TRUE;
  } else {
    Py_RETURN_FALSE;
  }
  END_HANDLE_TH_ERRORS
}

PyObject* THPVariable_get_ndim(THPVariable* self, void* unused) {
  HANDLE_TH_ERRORS
  if (check_has_torch_function((PyObject*)self)) {
    return handle_torch_function_getter(self, "ndim");
  }
  return PyInt_FromLong(THPVariable_Unpack(self).dim());
  END_HANDLE_TH_ERRORS
}

PyObject* THPVariable_get_names(PyObject* self, void* unused) {
  HANDLE_TH_ERRORS
  if (check_has_torch_function(self)) {
    return handle_torch_function_getter((THPVariable*)self, "names");
  }
  // The long-term plan is to return a list of (python) torch.Dimname.
  // However, for now, return a list of string.
  const auto& tensor = THPVariable_Unpack(self);
  size_t size = tensor.dim();
  THPObjectPtr tuple(PyTuple_New(size));
  if (!tuple)
    throw python_error();

  const auto dimnames = tensor.names();
  for (const auto i : c10::irange(size)) {
    // NOLINTNEXTLINE(cppcoreguidelines-init-variables)
    PyObject* str;
    if (dimnames[i].type() == at::NameType::WILDCARD) {
      // PyTuple_SET_ITEM steals a reference to the object. When the tuple is
      // deallocated, it'll decrement the refcount on Py_None, which is bad.
      // To avoid this, we "create" a new reference to Py_None by increasing
      // the refcount.
      // Sources:
      // - https://docs.python.org/3/c-api/tuple.html#c.PyTuple_SetItem
      // -
      // https://stackoverflow.com/questions/16400600/how-to-return-a-tuple-containing-a-none-value-from-the-c-api
      Py_INCREF(Py_None);
      str = Py_None;
    } else {
      str = THPUtils_packString(dimnames[i].symbol().toUnqualString());
      if (!str)
        throw python_error();
    }
    PyTuple_SET_ITEM(tuple.get(), i, str);
  }
  return tuple.release();
  END_HANDLE_TH_ERRORS
}

int THPVariable_set_names(PyObject* self, PyObject* names, void* unused) {
  HANDLE_TH_ERRORS
  if (check_has_torch_function(self)) {
    return handle_torch_function_setter((THPVariable*)self, "names", names);
  }
  const auto& var = THPVariable_Unpack(self);
  if (names == Py_None) {
    at::internal_set_names_inplace(var, at::nullopt);
  } else {
    THPUtils_assertRet(
        -1,
        THPUtils_checkDimnameList(names),
        "names must either be None or a tuple of dim names");
    at::internal_set_names_inplace(var, torch::parseDimnameList(names));
  }
  return 0;
  END_HANDLE_TH_ERRORS_RET(-1)
}

int THPVariable_set_requires_grad(
    THPVariable* self,
    PyObject* obj,
    void* unused) {
  HANDLE_TH_ERRORS
  if (check_has_torch_function((PyObject*)self)) {
    return handle_torch_function_setter(self, "requires_grad", obj);
  }
  THPUtils_assertRet(
      -1, obj && PyBool_Check(obj), "requires_grad must be a bool");
  const auto& var = THPVariable_Unpack(self);
  auto requires_grad = (obj == Py_True);
  if (!var.is_leaf()) {
    THPUtils_setError(
        autograd::utils::requires_grad_leaf_error(obj == Py_True).c_str());
    return -1;
  }
  if (requires_grad &&
      !isDifferentiableType(at::typeMetaToScalarType((var.dtype())))) {
    THPUtils_setError(
        "only Tensors of floating point and complex dtype can require gradients");
    return -1;
  }
  var.set_requires_grad(requires_grad);
  return 0;
  END_HANDLE_TH_ERRORS_RET(-1)
}

PyObject* THPVariable_get_name(THPVariable* self, void* unused) {
  if (check_has_torch_function((PyObject*)self)) {
    HANDLE_TH_ERRORS
    return handle_torch_function_getter(self, "name");
    END_HANDLE_TH_ERRORS
  }
  const auto& tensor = THPVariable_Unpack(self);
  if (tensor.name() == "")
    Py_RETURN_NONE;
  return THPUtils_packString(tensor.name().c_str());
}

PyObject* THPVariable_get_backwards_hooks(THPVariable* self, void* unused) {
  HANDLE_TH_ERRORS
  if (check_has_torch_function((PyObject*)self)) {
    return handle_torch_function_getter(self, "_backward_hooks");
  }
  if (self->backward_hooks) {
    Py_INCREF(self->backward_hooks);
    return self->backward_hooks;
  }
  Py_RETURN_NONE;
  END_HANDLE_TH_ERRORS
}

int THPVariable_set_backwards_hooks(
    THPVariable* self,
    PyObject* obj,
    void* unused) {
  HANDLE_TH_ERRORS
  if (check_has_torch_function((PyObject*)self)) {
    return handle_torch_function_setter(self, "_backward_hooks", obj);
  }
  THPUtils_assertRet(-1, obj, "Deletion of _backwards_hooks not allowed!");
  if (obj == Py_None) {
    obj = nullptr;
  }
  Py_XINCREF(obj);
  Py_XDECREF(self->backward_hooks);
  self->backward_hooks = obj;
  const auto& tensor = THPVariable_Unpack(self);
  torch::autograd::impl::clear_hooks(tensor);
  if (obj) {
    torch::autograd::impl::add_hook(
        tensor, std::make_shared<PyFunctionPreHook>(obj, 0));
  }
  return 0;
  END_HANDLE_TH_ERRORS_RET(-1)
}

PyObject* THPVariable_get_base(THPVariable* self, void* unused) {
  HANDLE_TH_ERRORS
  if (check_has_torch_function((PyObject*)self)) {
    return handle_torch_function_getter(self, "_base");
  }
  const auto& tensor = THPVariable_Unpack(self);
  if (tensor.is_view()) {
    return THPVariable_Wrap(tensor._base());
  }
  Py_RETURN_NONE;
  END_HANDLE_TH_ERRORS
}

#ifndef USE_DEPLOY
// This code is only used for asserts, so it is OK to skip it entirely from
// deploy interpreters (in which case we will just skip the safety check).  For
// a more precise check, it would be necessary to test that we are not holding
// the GIL for *all* active torch deploy interpreters.  There is not really any
// reason to do this.
struct ConcretePythonGILHooks : public c10::impl::PythonGILHooks {
  bool check_python_gil() const override {
    return Py_IsInitialized() && PyGILState_Check();
  };
};
// During process destruction, python_gil_hooks will get destructed, making
// further virtual calls on the object invalid.  By the ordering of declarations
// in this file, the registerer will get destructed first, removing the
// externally visible reference to the object.  Assuming at this point in time,
// there aren't other threads racing to read out the hooks, subsequent calls
// into GIL hooks will hit a nullptr and gracefully no-op the asserts (as
// desired, since at process shutdown time the Python interpreter is definitely
// dead).
//
// An alternative way to reduce the risk of python_gil_hooks going prematurely
// dead would be to leak it at destruction time.  I didn't do that because
// it's annoying to write the Registerer class for this case.
ConcretePythonGILHooks python_gil_hooks;
static c10::impl::PythonGILHooksRegisterer python_gil_hooks_registerer(
    &python_gil_hooks);
#endif

PyObject* THPVariable_get_shape(THPVariable* self, void* unused) {
  HANDLE_TH_ERRORS
  if (check_has_torch_function((PyObject*)self)) {
    return handle_torch_function_getter(self, "shape");
  }
  return THPSize_New(THPVariable_Unpack(self));
  END_HANDLE_TH_ERRORS
}

<<<<<<< HEAD
PyObject* THPVariable_is_cuda(THPVariable* self, void* unused) {
=======
PyObject *THPVariable_is_cpu(THPVariable *self, void *unused)
{
  HANDLE_TH_ERRORS
  if (check_has_torch_function((PyObject *)self)) {
    return handle_torch_function_getter(self, "is_cpu");
  }
  auto& self_ = THPVariable_Unpack(self);
  return torch::autograd::utils::wrap(self_.is_cpu());
  END_HANDLE_TH_ERRORS
}

PyObject *THPVariable_is_cuda(THPVariable *self, void *unused)
{
>>>>>>> 4be233d6
  HANDLE_TH_ERRORS
  if (check_has_torch_function((PyObject*)self)) {
    return handle_torch_function_getter(self, "is_cuda");
  }
  auto& self_ = THPVariable_Unpack(self);
  return torch::autograd::utils::wrap(self_.is_cuda());
  END_HANDLE_TH_ERRORS
}

PyObject* THPVariable_is_ipu(THPVariable* self, void* unused) {
  HANDLE_TH_ERRORS
  if (check_has_torch_function((PyObject*)self)) {
    return handle_torch_function_getter(self, "is_ipu");
  }
  auto& self_ = THPVariable_Unpack(self);
  return torch::autograd::utils::wrap(self_.is_ipu());
  END_HANDLE_TH_ERRORS
}

PyObject* THPVariable_is_xpu(THPVariable* self, void* unused) {
  HANDLE_TH_ERRORS
  if (check_has_torch_function((PyObject*)self)) {
    return handle_torch_function_getter(self, "is_xpu");
  }
  auto& self_ = THPVariable_Unpack(self);
  return torch::autograd::utils::wrap(self_.is_xpu());
  END_HANDLE_TH_ERRORS
}

PyObject* THPVariable_is_sparse(THPVariable* self, void* unused) {
  HANDLE_TH_ERRORS
  if (check_has_torch_function((PyObject*)self)) {
    return handle_torch_function_getter(self, "is_sparse");
  }
  auto& self_ = THPVariable_Unpack(self);
  return torch::autograd::utils::wrap(self_.is_sparse());
  END_HANDLE_TH_ERRORS
}

PyObject* THPVariable_is_sparse_csr(THPVariable* self, void* unused) {
  HANDLE_TH_ERRORS
  if (check_has_torch_function((PyObject*)self)) {
    return handle_torch_function_getter(self, "is_sparse_csr");
  }
  auto& self_ = THPVariable_Unpack(self);
  return torch::autograd::utils::wrap(self_.is_sparse_csr());
  END_HANDLE_TH_ERRORS
}

PyObject* THPVariable_is_mkldnn(THPVariable* self, void* unused) {
  HANDLE_TH_ERRORS
  if (check_has_torch_function((PyObject*)self)) {
    return handle_torch_function_getter(self, "is_mkldnn");
  }
  auto& self_ = THPVariable_Unpack(self);
  return torch::autograd::utils::wrap(self_.is_mkldnn());
  END_HANDLE_TH_ERRORS
}

PyObject* THPVariable_is_mps(THPVariable* self, void* unused) {
  HANDLE_TH_ERRORS
  if (check_has_torch_function((PyObject*)self)) {
    return handle_torch_function_getter(self, "is_mps");
  }
  auto& self_ = THPVariable_Unpack(self);
  return torch::autograd::utils::wrap(self_.is_mps());
  END_HANDLE_TH_ERRORS
}

PyObject* THPVariable_is_ort(THPVariable* self, void* unused) {
  HANDLE_TH_ERRORS
  if (check_has_torch_function((PyObject*)self)) {
    return handle_torch_function_getter(self, "is_ort");
  }
  auto& self_ = THPVariable_Unpack(self);
  return torch::autograd::utils::wrap(self_.is_ort());
  END_HANDLE_TH_ERRORS
}

PyObject* THPVariable_is_vulkan(THPVariable* self, void* unused) {
  HANDLE_TH_ERRORS
  if (check_has_torch_function((PyObject*)self)) {
    return handle_torch_function_getter(self, "is_vulkan");
  }
  auto& self_ = THPVariable_Unpack(self);
  return torch::autograd::utils::wrap(self_.is_vulkan());
  END_HANDLE_TH_ERRORS
}

PyObject* THPVariable_is_quantized(THPVariable* self, void* unused) {
  HANDLE_TH_ERRORS
  if (check_has_torch_function((PyObject*)self)) {
    return handle_torch_function_getter(self, "is_quantized");
  }
  auto& self_ = THPVariable_Unpack(self);
  return torch::autograd::utils::wrap(self_.is_quantized());
  END_HANDLE_TH_ERRORS
}

PyObject* THPVariable_is_meta(THPVariable* self, void* unused) {
  HANDLE_TH_ERRORS
  if (check_has_torch_function((PyObject*)self)) {
    return handle_torch_function_getter(self, "is_meta");
  }
  auto& self_ = THPVariable_Unpack(self);
  return torch::autograd::utils::wrap(self_.is_meta());
  END_HANDLE_TH_ERRORS
}

PyObject* THPVariable_is_complex(THPVariable* self, void* unused) {
  HANDLE_TH_ERRORS
  if (check_has_torch_function((PyObject*)self)) {
    return handle_torch_function_getter(self, "is_complex");
  }
  auto& self_ = THPVariable_Unpack(self);
  return torch::autograd::utils::wrap(self_.is_complex());
  END_HANDLE_TH_ERRORS
}

PyObject* THPVariable_is_nested(THPVariable* self, void* unused) {
  HANDLE_TH_ERRORS
  if (check_has_torch_function((PyObject*)self)) {
    return handle_torch_function_getter(self, "is_nested");
  }
  auto& self_ = THPVariable_Unpack(self);
  return torch::autograd::utils::wrap(self_.is_nested());
  END_HANDLE_TH_ERRORS
}

static PyObject* THPVariable_dtype(THPVariable* self, void* unused) {
  HANDLE_TH_ERRORS
  if (check_has_torch_function((PyObject*)self)) {
    return handle_torch_function_getter(self, "dtype");
  }
  auto& self_ = THPVariable_Unpack(self);
  return torch::autograd::utils::wrap(torch::getTHPDtype(self_.scalar_type()));
  END_HANDLE_TH_ERRORS
}

static PyObject* THPVariable_layout(THPVariable* self, void* unused) {
  HANDLE_TH_ERRORS
  if (check_has_torch_function((PyObject*)self)) {
    return handle_torch_function_getter(self, "layout");
  }
  auto& self_ = THPVariable_Unpack(self);
  return torch::autograd::utils::wrap(torch::getTHPLayout(self_.layout()));
  END_HANDLE_TH_ERRORS
}

static PyObject* THPVariable_device(THPVariable* self, void* unused) {
  HANDLE_TH_ERRORS
  if (check_has_torch_function((PyObject*)self)) {
    return handle_torch_function_getter(self, "device");
  }
  return THPDevice_New(THPVariable_Unpack(self).device());
  END_HANDLE_TH_ERRORS
}

PyObject* THPVariable_get_real(THPVariable* self, void* unused) {
  HANDLE_TH_ERRORS
  if (check_has_torch_function((PyObject*)self)) {
    return handle_torch_function_getter(self, "real");
  }
  auto& self_ = THPVariable_Unpack(self);
  auto real = at::real(self_);
  return THPVariable_Wrap(real);
  END_HANDLE_TH_ERRORS
}

PyObject* THPVariable_get_imag(THPVariable* self, void* unused) {
  HANDLE_TH_ERRORS
  if (check_has_torch_function((PyObject*)self)) {
    return handle_torch_function_getter(self, "imag");
  }
  auto& self_ = THPVariable_Unpack(self);
  auto imag = at::imag(self_);
  return THPVariable_Wrap(imag);
  END_HANDLE_TH_ERRORS
}

int THPVariable_set_real(PyObject* self, PyObject* real, void* unused) {
  HANDLE_TH_ERRORS
  auto& self_ = THPVariable_Unpack(self);
  auto self_real = at::real(self_);
  auto real_ = valueToTensor(self_real.options(), real, self_real.device());
  {
    pybind11::gil_scoped_release no_gil;
    self_real.copy_(real_);
    return 0;
  }
  END_HANDLE_TH_ERRORS_RET(-1)
}

int THPVariable_set_imag(PyObject* self, PyObject* imag, void* unused) {
  HANDLE_TH_ERRORS
  auto& self_ = THPVariable_Unpack(self);
  auto self_imag = at::imag(self_);
  auto imag_ = valueToTensor(self_imag.options(), imag, self_imag.device());
  {
    pybind11::gil_scoped_release no_gil;
    self_imag.copy_(imag_);
    return 0;
  }
  END_HANDLE_TH_ERRORS_RET(-1)
}

// properties are registered here because we are currently only able to bind
// them manually. TODO: make declarable in native_functions
// NOLINTNEXTLINE(modernize-avoid-c-arrays,cppcoreguidelines-avoid-c-arrays,cppcoreguidelines-avoid-non-const-global-variables)
static struct PyGetSetDef THPVariable_properties[] = {
<<<<<<< HEAD
    {"_python_dispatch",
     (getter)THPVariable_get_python_dispatch,
     nullptr,
     nullptr,
     nullptr},
    {"T", (getter)THPVariable_get_T, nullptr, nullptr, nullptr},
    {"H", (getter)THPVariable_get_H, nullptr, nullptr, nullptr},
    {"mT", (getter)THPVariable_get_mT, nullptr, nullptr, nullptr},
    {"mH", (getter)THPVariable_get_mH, nullptr, nullptr, nullptr},
    {"_cdata", (getter)THPVariable_get_cdata, nullptr, nullptr, nullptr},
    {"_version", (getter)THPVariable_get_version, nullptr, nullptr, nullptr},
    {"grad_fn", (getter)THPVariable_get_grad_fn, nullptr, nullptr, nullptr},
    {"_grad_fn",
     (getter)THPVariable_get_grad_fn,
     (setter)THPVariable_set_grad_fn,
     nullptr,
     nullptr},
    {"is_leaf", (getter)THPVariable_is_leaf, nullptr, nullptr, nullptr},
    {"retains_grad",
     (getter)THPVariable_retains_grad,
     nullptr,
     nullptr,
     nullptr},
    {"data",
     (getter)THPVariable_get_data,
     (setter)THPVariable_set_data,
     nullptr,
     nullptr},
    {"_grad",
     (getter)THPVariable_get_grad,
     (setter)THPVariable_set_grad,
     nullptr,
     nullptr}, // Allows the python class to override .grad
    {"grad",
     (getter)THPVariable_get_grad,
     (setter)THPVariable_set_grad,
     nullptr,
     nullptr},
    {"_base", (getter)THPVariable_get_base, nullptr, nullptr, nullptr},
    {"volatile",
     (getter)THPVariable_get_volatile,
     (setter)THPVariable_set_volatile,
     nullptr,
     nullptr},
    {"output_nr", (getter)THPVariable_get_output_nr, nullptr, nullptr, nullptr},
    {"requires_grad",
     (getter)THPVariable_get_requires_grad,
     (setter)THPVariable_set_requires_grad,
     nullptr,
     nullptr},
    {"_backward_hooks",
     (getter)THPVariable_get_backwards_hooks,
     (setter)THPVariable_set_backwards_hooks,
     nullptr,
     nullptr},
    {"name", (getter)THPVariable_get_name, nullptr, nullptr, nullptr},
    {"shape", (getter)THPVariable_get_shape, nullptr, nullptr, nullptr},
    {"is_cuda", (getter)THPVariable_is_cuda, nullptr, nullptr, nullptr},
    {"is_xpu", (getter)THPVariable_is_xpu, nullptr, nullptr, nullptr},
    {"is_ipu", (getter)THPVariable_is_ipu, nullptr, nullptr, nullptr},
    {"is_sparse", (getter)THPVariable_is_sparse, nullptr, nullptr, nullptr},
    {"is_sparse_csr",
     (getter)THPVariable_is_sparse_csr,
     nullptr,
     nullptr,
     nullptr},
    {"is_mkldnn", (getter)THPVariable_is_mkldnn, nullptr, nullptr, nullptr},
    {"is_mps", (getter)THPVariable_is_mps, nullptr, nullptr, nullptr},
    {"is_ort", (getter)THPVariable_is_ort, nullptr, nullptr, nullptr},
    {"is_vulkan", (getter)THPVariable_is_vulkan, nullptr, nullptr, nullptr},
    {"is_complex", (getter)THPVariable_is_complex, nullptr, nullptr, nullptr},
    {"is_quantized",
     (getter)THPVariable_is_quantized,
     nullptr,
     nullptr,
     nullptr},
    {"is_meta", (getter)THPVariable_is_meta, nullptr, nullptr, nullptr},
    {"is_nested", (getter)THPVariable_is_nested, nullptr, nullptr, nullptr},
    {"dtype", (getter)THPVariable_dtype, nullptr, nullptr, nullptr},
    {"layout", (getter)THPVariable_layout, nullptr, nullptr, nullptr},
    {"device", (getter)THPVariable_device, nullptr, nullptr, nullptr},
    {"ndim", (getter)THPVariable_get_ndim, nullptr, nullptr, nullptr},
    {"names",
     (getter)THPVariable_get_names,
     (setter)THPVariable_set_names,
     nullptr,
     nullptr},
    {"real",
     (getter)THPVariable_get_real,
     (setter)THPVariable_set_real,
     nullptr,
     nullptr},
    {"imag",
     (getter)THPVariable_get_imag,
     (setter)THPVariable_set_imag,
     nullptr,
     nullptr},
    {nullptr}};
=======
  {"_python_dispatch", (getter)THPVariable_get_python_dispatch, nullptr, nullptr, nullptr},
  {"T", (getter)THPVariable_get_T, nullptr, nullptr, nullptr},
  {"H", (getter)THPVariable_get_H, nullptr, nullptr, nullptr},
  {"mT", (getter)THPVariable_get_mT, nullptr, nullptr, nullptr},
  {"mH", (getter)THPVariable_get_mH, nullptr, nullptr, nullptr},
  {"_cdata", (getter)THPVariable_get_cdata, nullptr, nullptr, nullptr},
  {"_version", (getter)THPVariable_get_version, nullptr, nullptr, nullptr},
  {"grad_fn", (getter)THPVariable_get_grad_fn, nullptr, nullptr, nullptr},
  {"_grad_fn", (getter)THPVariable_get_grad_fn, (setter)THPVariable_set_grad_fn, nullptr, nullptr},
  {"is_leaf", (getter)THPVariable_is_leaf, nullptr, nullptr, nullptr},
  {"retains_grad", (getter)THPVariable_retains_grad, nullptr, nullptr, nullptr},
  {"data", (getter)THPVariable_get_data, (setter)THPVariable_set_data, nullptr, nullptr},
  {"_grad", (getter)THPVariable_get_grad, (setter)THPVariable_set_grad, nullptr, nullptr}, // Allows the python class to override .grad
  {"grad", (getter)THPVariable_get_grad, (setter)THPVariable_set_grad, nullptr, nullptr},
  {"_base", (getter)THPVariable_get_base, nullptr, nullptr, nullptr},
  {"volatile", (getter)THPVariable_get_volatile, (setter)THPVariable_set_volatile, nullptr, nullptr},
  {"output_nr", (getter)THPVariable_get_output_nr, nullptr, nullptr, nullptr},
  {"requires_grad", (getter)THPVariable_get_requires_grad, (setter)THPVariable_set_requires_grad, nullptr, nullptr},
  {"_backward_hooks", (getter)THPVariable_get_backwards_hooks, (setter)THPVariable_set_backwards_hooks, nullptr, nullptr},
  {"name", (getter)THPVariable_get_name, nullptr, nullptr, nullptr},
  {"shape", (getter)THPVariable_get_shape, nullptr, nullptr, nullptr},
  {"is_cuda", (getter)THPVariable_is_cuda, nullptr, nullptr, nullptr},
  {"is_cpu", (getter)THPVariable_is_cpu, nullptr, nullptr, nullptr},
  {"is_xpu", (getter)THPVariable_is_xpu, nullptr, nullptr, nullptr},
  {"is_ipu", (getter)THPVariable_is_ipu, nullptr, nullptr, nullptr},
  {"is_sparse", (getter)THPVariable_is_sparse, nullptr, nullptr, nullptr},
  {"is_sparse_csr", (getter)THPVariable_is_sparse_csr, nullptr, nullptr, nullptr},
  {"is_mkldnn", (getter)THPVariable_is_mkldnn, nullptr, nullptr, nullptr},
  {"is_mps", (getter)THPVariable_is_mps, nullptr, nullptr, nullptr},
  {"is_ort", (getter)THPVariable_is_ort, nullptr, nullptr, nullptr},
  {"is_vulkan", (getter)THPVariable_is_vulkan, nullptr, nullptr, nullptr},
  {"is_complex", (getter)THPVariable_is_complex, nullptr, nullptr, nullptr},
  {"is_quantized", (getter)THPVariable_is_quantized, nullptr, nullptr, nullptr},
  {"is_meta", (getter)THPVariable_is_meta, nullptr, nullptr, nullptr},
  {"is_nested", (getter)THPVariable_is_nested, nullptr, nullptr, nullptr},
  {"dtype", (getter)THPVariable_dtype, nullptr, nullptr, nullptr},
  {"layout", (getter)THPVariable_layout, nullptr, nullptr, nullptr},
  {"device", (getter)THPVariable_device, nullptr, nullptr, nullptr},
  {"ndim", (getter)THPVariable_get_ndim, nullptr, nullptr, nullptr},
  {"names", (getter)THPVariable_get_names, (setter)THPVariable_set_names, nullptr, nullptr},
  {"real", (getter)THPVariable_get_real, (setter)THPVariable_set_real, nullptr, nullptr},
  {"imag", (getter)THPVariable_get_imag, (setter)THPVariable_set_imag, nullptr, nullptr},
  {nullptr}
};
>>>>>>> 4be233d6

static PyMappingMethods THPVariable_as_mapping = {
    THPVariable_length,
    THPVariable_getitem,
    THPVariable_setitem,
};

// NOLINTNEXTLINE(modernize-avoid-c-arrays,cppcoreguidelines-avoid-c-arrays,cppcoreguidelines-avoid-non-const-global-variables)
static PyMethodDef extra_methods[] = {
    {"as_subclass",
     castPyCFunctionWithKeywords(THPVariable_as_subclass),
     METH_VARARGS | METH_KEYWORDS,
     nullptr},
    {"_make_subclass",
     castPyCFunctionWithKeywords(THPVariable_make_subclass),
     METH_STATIC | METH_VARARGS | METH_KEYWORDS,
     nullptr},
    {"_make_wrapper_subclass",
     castPyCFunctionWithKeywords(THPVariable_make_wrapper_subclass),
     METH_STATIC | METH_VARARGS | METH_KEYWORDS,
     nullptr},
    {"_fix_weakref", THPVariable_fix_weakref, METH_NOARGS, nullptr},
    {nullptr}};

/* From https://github.com/python/cpython/blob/v3.7.0/Modules/xxsubtype.c
   If compiled as a shared library instead, some compilers don't allow addresses
   of Python objects defined in other libraries to be used in static
   initializers here.  The DEFERRED_ADDRESS macro is used to tag the slots where
   such addresses appear; the module init function must fill in the tagged slots
   at runtime.  The argument is for documentation -- the macro ignores it.
*/
#define DEFERRED_ADDRESS(ADDR) nullptr

struct THPVariableMeta {
  PyHeapTypeObject base;
};

int THPVariableMetaType_init(PyObject* cls, PyObject* args, PyObject* kwargs);

PyTypeObject THPVariableMetaType = {
    PyVarObject_HEAD_INIT(
        DEFERRED_ADDRESS(&PyType_Type),
        0) "torch._C._TensorMeta", /* tp_name */
    sizeof(THPVariableMeta), /* tp_basicsize */
    0, /* tp_itemsize */
    nullptr, /* tp_dealloc */
    0, /* tp_vectorcall_offset */
    nullptr, /* tp_getattr */
    nullptr, /* tp_setattr */
    nullptr, /* tp_reserved */
    nullptr, /* tp_repr */
    nullptr, /* tp_as_number */
    nullptr, /* tp_as_sequence */
    nullptr, /* tp_as_mapping */
    nullptr, /* tp_hash  */
    nullptr, /* tp_call */
    nullptr, /* tp_str */
    nullptr, /* tp_getattro */
    nullptr, /* tp_setattro */
    nullptr, /* tp_as_buffer */
    Py_TPFLAGS_DEFAULT | Py_TPFLAGS_BASETYPE, /* tp_flags */
    nullptr, /* tp_doc */
    nullptr, /* tp_traverse */
    nullptr, /* tp_clear */
    nullptr, /* tp_richcompare */
    0, /* tp_weaklistoffset */
    nullptr, /* tp_iter */
    nullptr, /* tp_iternext */
    nullptr, /* tp_methods */
    nullptr, /* tp_members */
    nullptr, /* tp_getset */
    DEFERRED_ADDRESS(&PyType_Type), /* tp_base */
    nullptr, /* tp_dict */
    nullptr, /* tp_descr_get */
    nullptr, /* tp_descr_set */
    0, /* tp_dictoffset */
    THPVariableMetaType_init, /* tp_init */
    nullptr, /* tp_alloc */
    nullptr, /* tp_new */
};

PyTypeObject THPVariableType = {
    PyVarObject_HEAD_INIT(
        &THPVariableMetaType,
        0) "torch._C._TensorBase", /* tp_name */
    sizeof(THPVariable), /* tp_basicsize */
    0, /* tp_itemsize */
    // This is unspecified, because it is illegal to create a THPVariableType
    // directly.  Subclasses will have their tp_dealloc set appropriately
    // by the metaclass
    nullptr, /* tp_dealloc */
    0, /* tp_vectorcall_offset */
    nullptr, /* tp_getattr */
    nullptr, /* tp_setattr */
    nullptr, /* tp_reserved */
    nullptr, /* tp_repr */
    nullptr, /* tp_as_number */
    nullptr, /* tp_as_sequence */
    &THPVariable_as_mapping, /* tp_as_mapping */
    nullptr, /* tp_hash  */
    nullptr, /* tp_call */
    nullptr, /* tp_str */
    nullptr, /* tp_getattro */
    nullptr, /* tp_setattro */
    nullptr, /* tp_as_buffer */
    Py_TPFLAGS_DEFAULT | Py_TPFLAGS_BASETYPE |
        Py_TPFLAGS_HAVE_GC, /* tp_flags */
    nullptr, /* tp_doc */
    // Also set by metaclass
    nullptr, /* tp_traverse */
    (inquiry)THPVariable_clear, /* tp_clear */
    nullptr, /* tp_richcompare */
    0, /* tp_weaklistoffset */
    nullptr, /* tp_iter */
    nullptr, /* tp_iternext */
    nullptr, /* tp_methods */
    nullptr, /* tp_members */
    THPVariable_properties, /* tp_getset */
    nullptr, /* tp_base */
    nullptr, /* tp_dict */
    nullptr, /* tp_descr_get */
    nullptr, /* tp_descr_set */
    0, /* tp_dictoffset */
    nullptr, /* tp_init */
    nullptr, /* tp_alloc */
    // Although new is provided here, it is illegal to call this with cls ==
    // THPVariableMeta.  Instead, subclass it first and then construct it
    THPVariable_pynew, /* tp_new */
};

PyObject* THPVariable_pynew(
    PyTypeObject* type,
    PyObject* args,
    PyObject* kwargs) {
  HANDLE_TH_ERRORS
  TORCH_CHECK(
      type != &THPVariableType,
      "Cannot directly construct _TensorBase; subclass it and then construct that");
  jit::tracer::warn("torch.Tensor", jit::tracer::WARN_CONSTRUCTOR);
  auto tensor = torch::utils::base_tensor_ctor(args, kwargs);
  // WARNING: tensor is NOT guaranteed to be a fresh tensor; e.g., if it was
  // given a raw pointer that will refcount bump
  return THPVariable_NewWithVar(
      type,
      std::move(tensor),
      c10::impl::PyInterpreterStatus::MAYBE_UNINITIALIZED);
  END_HANDLE_TH_ERRORS
}

static void clear_slots(PyTypeObject* type, PyObject* self) {
  // NOLINTNEXTLINE(cppcoreguidelines-init-variables)
  Py_ssize_t i, n;
  // NOLINTNEXTLINE(cppcoreguidelines-init-variables)
  PyMemberDef* mp;

  n = Py_SIZE(type);
  mp = PyHeapType_GET_MEMBERS((PyHeapTypeObject*)type);
  for (i = 0; i < n; i++, mp++) {
    if (mp->type == T_OBJECT_EX && !(mp->flags & READONLY)) {
      char* addr = (char*)self + mp->offset;
      PyObject* obj = *(PyObject**)addr;
      if (obj != nullptr) {
        *(PyObject**)addr = nullptr;
        Py_DECREF(obj);
      }
    }
  }
}

// NB: this is not the tp_dealloc on THPVariable; instead, its the dealloc
// on subclasses.  It's never valid to construct a THPVariable so it's not
// necessary to implement the dealloc for that case
void THPVariable_subclass_dealloc(PyObject* self) {
  if (THPVariable_tryResurrect((THPVariable*)self))
    return;

  // This is like a crappy version of subtype_dealloc.
  // Unfortunately, we cannot directly delegate to
  // subtype_dealloc as it will start walking the parent
  // chain *starting with* the type of self, which will cause
  // us to go back to our custom dealloc.
  //
  // We have to replicate the subtype_dealloc logic to ensure
  // that finalizers are handled correctly
  PyTypeObject* type = Py_TYPE(self);
  TORCH_INTERNAL_ASSERT(type->tp_flags & Py_TPFLAGS_HEAPTYPE);
  TORCH_INTERNAL_ASSERT(PyType_IS_GC(type), "GC types not implemented");

  PyObject_GC_UnTrack(self);
  // TODO: consider using trash can

  bool has_finalizer = type->tp_finalize || type->tp_del;

  if (type->tp_finalize) {
    PyObject_GC_Track(self);
    if (PyObject_CallFinalizerFromDealloc(self) < 0) {
      /* Resurrected */
      return;
    }
    PyObject_GC_UnTrack(self);
  }

  // base test is unnecessary as THPVariable does not set this
  if (type->tp_weaklistoffset) {
    PyObject_ClearWeakRefs(self);
  }

  if (type->tp_del) {
    PyObject_GC_Track(self);
    type->tp_del(self);
    if (self->ob_refcnt > 0) {
      /* Resurrected */
      return;
    }
    PyObject_GC_UnTrack(self);
  }

  if (has_finalizer) {
    /* New weakrefs could be created during the finalizer call.
       If this occurs, clear them out without calling their
       finalizers since they might rely on part of the object
       being finalized that has already been destroyed. */
    if (type->tp_weaklistoffset) {
      /* Modeled after GET_WEAKREFS_LISTPTR() */
      PyWeakReference** list =
          (PyWeakReference**)PyObject_GET_WEAKREFS_LISTPTR(self);
      while (*list)
        _PyWeakref_ClearRef(*list);
    }
  }

  // Clear all slots until we get to base class THPVariableType
  {
    PyTypeObject* base = type;
    while (base != &THPVariableType) {
      if (Py_SIZE(base)) {
        clear_slots(base, self);
      }
      base = base->tp_base;
      TORCH_INTERNAL_ASSERT(base);
    }
  }

  // All Python defined classes have __dict__
  if (C10_LIKELY(type->tp_dictoffset)) {
    PyObject** dictptr = _PyObject_GetDictPtr(self);
    if (dictptr != nullptr) {
      PyObject* dict = *dictptr;
      if (dict != nullptr) {
        Py_DECREF(dict);
        *dictptr = nullptr;
      }
    }
  }

  // subtype_dealloc allows for this but we don't
  TORCH_INTERNAL_ASSERT(Py_TYPE(self) == type);

  // Finally clear out the base THPVariable
  THPVariable_clear((THPVariable*)self);
  ((THPVariable*)self)->cdata.~MaybeOwned<Variable>();
  Py_TYPE(self)->tp_free(self);

  // Python defined subclasses should always be on the heap
  TORCH_INTERNAL_ASSERT(type->tp_flags & Py_TPFLAGS_HEAPTYPE);
  Py_DECREF(type);
}

// Creates a new Python object for a Variable.  The status parameter
// specifies what the interpreter tag status on the object is; for
// example, if you ran check_pyobj, the return optional of this object
// tells you if the tensor was already tagged or not so you can pass
// TAGGED_BY_US or MAYBE_UNINITIALIZED; in other cases, you know where
// var came from and can directly assert that it's DEFINITELY_UNINITIALIZED.
// It's ALWAYS safe (albeit slower) to call this with MAYBE_UNINITIALIZED.
static PyObject* THPVariable_NewWithVar(
    PyTypeObject* type,
    Variable _var,
    c10::impl::PyInterpreterStatus status) {
  // This function overwrite the Tensor's pyobj field without extra checks
  // Make sure it is not set otherwise we would leak memory
  auto mb_obj = _var.unsafeGetTensorImpl()->check_pyobj(self_interpreter.get());
  TORCH_CHECK(
      !mb_obj.has_value() || !mb_obj.value(),
      "Creating a new Tensor subclass ",
      type->tp_name,
      " but the raw Tensor object is already associated to a python object ",
      "of type ",
      mb_obj.value()->ob_type->tp_name);

  // Make sure that the reinterpret into a THPVariable* will be valid
  TORCH_CHECK(
      PyType_IsSubtype(type, &THPVariableType),
      "Creating a Tensor subclass from a class ",
      "that does not inherit from Tensor is not possible. Make sure your class inherits from Tensor.");

  PyObject* obj = type->tp_alloc(type, 0);
  if (obj) {
    auto v = (THPVariable*)obj;
    // TODO: named constructor to avoid default initialization
    new (&v->cdata) MaybeOwned<Variable>();
    v->cdata = MaybeOwned<Variable>::owned(std::move(_var));
    const auto& var = THPVariable_Unpack(v);
    var.unsafeGetTensorImpl()->init_pyobj(self_interpreter.get(), obj, status);
    if (check_has_torch_dispatch(obj)) {
      var.unsafeGetTensorImpl()->set_python_dispatch(true);
    }
  }
  return obj;
}

/// NOTE [ PyObject Traversal ]
///
/// PyObjects that are wrapping c++ objects can lead to non-trivial traverse
/// logic and it can be tricky to know what to traverse and when. This note
/// tries to clarify what is the danger here and a simple algorithm to choose
/// how to write the tp_traverse and tp_clear functions. If you're not already
/// familiar with how the CPython GC works, you should read this in-depth
/// description: https://devguide.python.org/garbage_collector/
///
/// The complexity for us comes from the fact that some c++ shared_ptr objects
/// own references to python objects and are also owned both by other python
/// objects and c++ objects. This means that to allow the GC to collect all
/// cycles, we need to properly implement the traverse/clear methods that take
/// into account these C++ ownership links.
///
/// The main danger here comes from the fact that, while all python-related code
/// is thread safe wrt the GC execution (thanks to the GIL), other threads might
/// be using our C++ objects arbitrarily which can lead to shared_ptr ref count
/// going up or down in between the different traverse/clear invocations. The
/// one constraint we add here that is not explicitly mentioned in the GC
/// description above is that for a given GC run (meaning while the GIL is
/// held), the traverse/clear pair should never report different ownership
/// relations: if traverse visited a given PyObject, then the clear within that
/// same GC run must still be the sole owner and clear that PyObject.
///
/// A more mechanical algorithm to know what to traverse/clear is as follows:
///   - Any field on this PyObject that contains a strong reference to another
///   PyObject
///     must be visited and cleared. An example of that is the "backward_hooks"
///     field of the THPVariable.
///   - Any field that contains a C++ object that is uniquely owned by this
///   PyObject (either
///     a unique_ptr or a shared_ptr with use_count==1) should have all the
///     PyObject it owns visited and cleared. An example would be here the
///     tensor hooks.
///   - If that uniquely owned C++ object also uniquely owns other C++ objects,
///   these should be
///     visited and cleared as well if they contain any PyObject.
///
/// Caveat: to avoid slow runtime, we limit the depth of this exploration of C++
/// objects in practice and we do not, for example, go through the whole
/// autograd graph, even if it is uniquely owned. This is a known place where
/// users can create noncollectable cycles as described in:
/// https://github.com/pytorch/pytorch/issues/7343
///

static int traverse_slots(
    PyTypeObject* type,
    PyObject* self,
    visitproc visit,
    void* arg) {
  // NOLINTNEXTLINE(cppcoreguidelines-init-variables)
  Py_ssize_t i, n;
  // NOLINTNEXTLINE(cppcoreguidelines-init-variables)
  PyMemberDef* mp;

  n = Py_SIZE(type);
  mp = PyHeapType_GET_MEMBERS((PyHeapTypeObject*)type);
  for (i = 0; i < n; i++, mp++) {
    if (mp->type == T_OBJECT_EX) {
      char* addr = (char*)self + mp->offset;
      PyObject* obj = *(PyObject**)addr;
      if (obj != nullptr) {
        int err = visit(obj, arg);
        if (err)
          return err;
      }
    }
  }
  return 0;
}

static int THPVariable_subclass_traverse(
    PyObject* self,
    visitproc visit,
    void* arg) {
  // If the tensor is eligible to be resurrected, don't traverse it; instead
  // treat all of its references as a root (as they WOULD be a root since we
  // can treat the inbound C++ references as root owners).
  //
  // This works because unlike conventional GCs, Python's GC operates in two
  // phases: first it uses traverse to discover roots, and then it uses traverse
  // to do reachability.  Bypassing traverse during root discovery forces Python
  // to treat self as a root for everything it refers to.  For a full
  // explanation of the algorithm see
  // https://devguide.python.org/garbage_collector/
  //
  // NB: if we don't hold an owning reference to the underlying Tensor, it is
  // possible that the underlying Tensor has already gone dead.  In that case,
  // it's not safe to access it.  But it's also safe to traverse, because if
  // the underlying Tensor *is* live, then root discovery will determine that
  // self is live, and nothing will get GC'ed anyway (resurrection cannot happen
  // if the C++ objects owns the PyObject)
  THPVariable* var = reinterpret_cast<THPVariable*>(self);
  if (isResurrectable(var)) {
    return 0;
  }

  // Crappy version of subtype_traverse; same deal as
  // THPVariable_subclass_dealloc

  PyTypeObject* type = Py_TYPE(self);
  // Traverse slots until we get to base class THPVariableType
  {
    PyTypeObject* base = type;
    while (base != &THPVariableType) {
      if (Py_SIZE(base)) {
        int err = traverse_slots(base, self, visit, arg);
        if (err)
          return err;
      }
      base = base->tp_base;
      TORCH_INTERNAL_ASSERT(base);
    }
  }

  // All Python defined classes have __dict__
  if (C10_LIKELY(type->tp_dictoffset)) {
    PyObject** dictptr = _PyObject_GetDictPtr(self);
    if (dictptr && *dictptr)
      Py_VISIT(*dictptr);
  }

  TORCH_INTERNAL_ASSERT(type->tp_flags & Py_TPFLAGS_HEAPTYPE);
  Py_VISIT(type);

  // Finally traverse THPVariable special stuff
  Py_VISIT(var->backward_hooks);
  if (!var->cdata.unsafeIsBorrowed()) {
    const auto& tensor = THPVariable_Unpack(var);
    if (tensor.defined()) {
      // WARNING: The grad_fn traversal logic is very subtle, if you change
      // this, be very careful not to re-introduce this bug:
      // https://gist.github.com/zou3519/7ac92b84dd7d206dcc6eae55fee8372c

      // We ensure that we follow NOTE [ PyObject Traversal ] he by checking
      // that this python object is the sole owner of the underlying Tensor and
      // that this Tensor is the sole owner of its grad_fn. In this case, the
      // only way to get a new reference to the grad_fn is by using this python
      // object, which requires the GIL to be accessed. Note that this is only
      // valid as long as user don't share non-owning references across
      // different threads (which is crazy and should never be done).

      if (tensor.use_count() == 1) {
        auto autograd_meta = torch::autograd::impl::get_autograd_meta(tensor);
        if (autograd_meta) {
          // Do NOT call grad_fn() here as that might trigger a recompute
          const auto& grad_fn = autograd_meta->grad_fn_;
          if (grad_fn && grad_fn.use_count() == 1) {
            // All Node can have a pyobj (stored in "pyobj_")
            Py_VISIT(grad_fn->pyobj());
            // PyNode are special as they also have an "obj" field
            if (auto py_node_fn = dynamic_cast<PyNode*>(grad_fn.get())) {
              Py_VISIT(py_node_fn->obj);
            }
          }
        }
      }

      for (const auto& hook : torch::autograd::impl::hooks(tensor)) {
        if (auto pyhook = dynamic_cast<PyFunctionPreHook*>(hook.get())) {
          Py_VISIT(pyhook->dict);
        }
      }
    }
  }

  return 0;
}

int THPVariableMetaType_init(PyObject* cls, PyObject* args, PyObject* kwargs) {
  if (PyType_Type.tp_init(cls, args, kwargs) < 0) {
    return -1;
  }
  ((PyTypeObject*)cls)->tp_dealloc = (destructor)THPVariable_subclass_dealloc;
  ((PyTypeObject*)cls)->tp_traverse =
      (traverseproc)THPVariable_subclass_traverse;
  return 0;
}

namespace torch {
namespace autograd {

// NOLINTNEXTLINE(modernize-avoid-c-arrays,cppcoreguidelines-avoid-c-arrays,cppcoreguidelines-avoid-non-const-global-variables)
extern PyMethodDef variable_methods[];
extern void initTorchFunctions(PyObject* module);

void initTensorImplConversion(PyObject* module) {
  auto m = py::handle(module).cast<py::module>();
  m.def("_wrap_tensor_impl", [](void* ptr) {
    auto p = c10::intrusive_ptr<c10::TensorImpl, at::UndefinedTensorImpl>::
        unsafe_reclaim_from_nonowning(static_cast<c10::TensorImpl*>(ptr));
    TORCH_CHECK(p.defined(), "Can't wrap undefined tensor");
    auto tensor = at::Tensor::wrap_tensor_impl(std::move(p));
    // NOLINTNEXTLINE(performance-move-const-arg)
    return py::cast(std::move(tensor));
  });
  // set on the module level to avoid mixing pybind and plain CPython extensions
  m.def("_tensor_impl_raw_handle", [](torch::autograd::Variable* t) -> void* {
    // We return a raw non-owning pointer here, we rely on surrounding
    // code to keep the original tensor alive
    return t->getIntrusivePtr().get();
  });
}
} // namespace autograd
} // namespace torch

bool THPVariable_initModule(PyObject* module) {
  THPVariableMetaType.tp_base = &PyType_Type;
  if (PyType_Ready(&THPVariableMetaType) < 0)
    return false;
  Py_INCREF(&THPVariableMetaType);
  PyModule_AddObject(module, "_TensorMeta", (PyObject*)&THPVariableMetaType);

  static std::vector<PyMethodDef> methods;
  THPUtils_addPyMethodDefs(methods, torch::autograd::variable_methods);
  THPUtils_addPyMethodDefs(methods, extra_methods);
  THPVariableType.tp_methods = methods.data();
  if (PyType_Ready(&THPVariableType) < 0)
    return false;
  Py_INCREF(&THPVariableType);
  PyModule_AddObject(module, "_TensorBase", (PyObject*)&THPVariableType);
  torch::autograd::initTorchFunctions(module);
  torch::autograd::initTensorImplConversion(module);
  return true;
}

namespace {

bool isPythonTensor(const Tensor& tensor) {
  return tensor.unsafeGetTensorImpl()->key_set().has(c10::DispatchKey::Python);
}

py::object torchDispatchFromTensorImpl(
    const c10::TensorImpl* self,
    const char* func_name,
    PyObject* torch_api_function,
    const char* module_name) {
  TORCH_CHECK(
      PyGILState_Check(),
      "GIL must be held before you call parseIValuesToPyArgsKwargs");

  std::vector<py::handle> overloaded_args;
  // TODO: there should be a shorter way to spell this
  // TODO: fix the constness of target
  Tensor self_t = Tensor(
      c10::intrusive_ptr<c10::TensorImpl, c10::UndefinedTensorImpl>::
          unsafe_reclaim_from_nonowning(const_cast<c10::TensorImpl*>(self)));
  auto self_p = py::reinterpret_steal<py::object>(THPVariable_Wrap(self_t));
  TORCH_INTERNAL_ASSERT(isPythonTensor(self_t));
  append_overloaded_tensor(&overloaded_args, self_p.ptr());
  auto args = py::reinterpret_steal<py::object>(PyTuple_New(1));
  PyTuple_SET_ITEM(args.ptr(), 0, self_p.release().ptr());

  py::dict kwargs;

  return py::reinterpret_steal<py::object>(
      handle_torch_function_no_python_arg_parser(
          overloaded_args,
          args.ptr(),
          kwargs.ptr(),
          func_name,
          torch_api_function,
          module_name,
          TorchFunctionName::TorchDispatch));
}

// NOTE [dispatch_fn's type argument]
// `type` is nullable and represents the TorchDispatchMode going on.
// Right now we only support a single TorchDispatchMode, but in the future we
// could change this to a stack of TorchDispatchModes.
//
// If `type` isn't null, then we consider the type for dispatch by prepending
// it to the overloaded_args list. `handle_torch_funciton_no_python_arg_parser`
// is responsible for doing overload resolution.
void concrete_dispatch_fn(
    const c10::impl::PyInterpreter*,
    const c10::OperatorHandle& op,
    torch::jit::Stack* stack,
    const std::shared_ptr<SafePyObject>& type) {
  const auto& schema = op.schema();
  const auto num_arguments = schema.arguments().size();
  auto arguments = torch::jit::pop(*stack, num_arguments);

  // Parse the name into namespace and name (no overload_name)
  // TODO: put this into the library
  const auto& qualified_name = op.operator_name().name;
  const auto& overload_name = schema.overload_name();
  auto pos = qualified_name.find("::");
  TORCH_INTERNAL_ASSERT(pos != std::string::npos, qualified_name);
  // Make me some null terminated strings
  std::string ns_str = qualified_name.substr(0, pos);
  const char* ns = ns_str.c_str();
  const char* func_name = qualified_name.c_str() + pos + strlen("::");

  // The plan: convert all the arguments back into PyObjects,
  // extracting out the tensor handles, then call
  // handle_torch_function_no_python_arg_parser
  // NB: at the point arguments are pushed to the stack, ALL defaults
  // are already present

  py::gil_scoped_acquire g;

  std::vector<py::handle> overloaded_args;
  py::handle torch_api_function =
      py::module::import("torch").attr("ops").attr(ns).attr(func_name);
  py::handle torch_api_function_overload;
  if (overload_name == "") {
    torch_api_function_overload = torch_api_function.attr("default");
  } else {
    torch_api_function_overload =
        torch_api_function.attr(overload_name.c_str());
  }
  std::string module_name_str = "torch.ops." + ns_str;

  if (type) {
    append_overloaded_type(&overloaded_args, type->ptr(getPyInterpreter()));
  }

  // Find overloaded tensors
  for (const auto idx : c10::irange(arguments.size())) {
    const auto& ivalue = arguments[idx];
    if (ivalue.isTensor()) {
      const auto& tensor = ivalue.toTensor();
      if (isPythonTensor(tensor)) {
        append_overloaded_tensor(&overloaded_args, py::cast(tensor).ptr());
      }
    } else if (ivalue.isList()) {
      const auto& list = ivalue.toListRef();
      for (const auto jdx : c10::irange(list.size())) {
        const auto& nv = list[jdx];
        if (nv.isTensor()) {
          const auto& tensor = nv.toTensor();
          if (isPythonTensor(tensor)) {
            append_overloaded_tensor(&overloaded_args, py::cast(tensor).ptr());
          }
        }
      }
    }
  }

  auto args_kwargs = parseIValuesToPyArgsKwargs(op, arguments);
  auto args = std::move(args_kwargs.first);
  auto kwargs = std::move(args_kwargs.second);

  PyObject* obj = handle_torch_function_no_python_arg_parser(
      overloaded_args,
      args.ptr(),
      kwargs.ptr(),
      func_name,
      torch_api_function_overload.ptr(),
      module_name_str.c_str(),
      TorchFunctionName::TorchDispatch);
  pushPyOutToStack(
      op, stack, py::reinterpret_steal<py::object>(obj), "__torch_dispatch__");
}

c10::intrusive_ptr<TensorImpl> concrete_detach_fn(
    const c10::impl::PyInterpreter*,
    const c10::TensorImpl* self) {
  pybind11::gil_scoped_acquire gil;
  at::impl::MaybeSetTLSOnEntryGuard guard;

  auto out = torchDispatchFromTensorImpl(
      self,
      "detach",
      py::module::import("torch")
          .attr("ops")
          .attr("aten")
          .attr("detach")
          .attr("default")
          .ptr(),
      "torch.ops.aten");

  TORCH_CHECK(
      THPVariable_Check(out.ptr()),
      "detach returned invalid type ",
      py::detail::get_fully_qualified_tp_name(Py_TYPE(out.ptr())),
      ", expected Tensor");
  const Tensor& res_t = THPVariable_Unpack(out.ptr());
  return res_t.getIntrusivePtr();
}

bool concrete_is_contiguous_fn(
    const c10::impl::PyInterpreter*,
    const c10::TensorImpl* self) {
  pybind11::gil_scoped_acquire gil;
  at::impl::MaybeSetTLSOnEntryGuard guard;

  auto out = torchDispatchFromTensorImpl(
      self,
      "is_contiguous",
      py::module::import("torch")
          .attr("ops")
          .attr("aten")
          .attr("is_contiguous")
          .attr("default")
          .ptr(),
      "torch.ops.aten");

  TORCH_CHECK(
      PyBool_Check(out.ptr()),
      "is_contiguous returned invalid type ",
      py::detail::get_fully_qualified_tp_name(Py_TYPE(out.ptr())),
      ", expected bool");

  return PyObject_IsTrue(out.ptr());
}

int64_t concrete_dim_fn(
    const c10::impl::PyInterpreter*,
    const c10::TensorImpl* self) {
  pybind11::gil_scoped_acquire gil;
  at::impl::MaybeSetTLSOnEntryGuard guard;

  auto out = torchDispatchFromTensorImpl(
      self,
      "dim",
      py::module::import("torch")
          .attr("ops")
          .attr("aten")
          .attr("dim")
          .attr("default")
          .ptr(),
      "torch.ops.aten");

  TORCH_CHECK(
      PyLong_Check(out.ptr()),
      "dim returned invalid type ",
      py::detail::get_fully_qualified_tp_name(Py_TYPE(out.ptr())),
      ", expected int");

  return THPUtils_unpackLong(out.ptr());
}

c10::Device concrete_device_fn(
    const c10::impl::PyInterpreter*,
    const c10::TensorImpl* self) {
  pybind11::gil_scoped_acquire gil;
  at::impl::MaybeSetTLSOnEntryGuard guard;

  auto out = torchDispatchFromTensorImpl(
      self,
      "device",
      py::module::import("torch")
          .attr("ops")
          .attr("prim")
          .attr("device")
          .attr("default")
          .ptr(),
      "torch.ops.prim");

  return toDevice(out.ptr());
}

c10::IntArrayRef concrete_strides_fn(const c10::impl::PyInterpreter*, const c10::TensorImpl* self) {
  pybind11::gil_scoped_acquire gil;
  at::impl::MaybeSetTLSOnEntryGuard guard;

  auto out = torchDispatchFromTensorImpl(
      self,
      "stride",
      py::module::import("torch")
          .attr("ops")
          .attr("aten")
          .attr("stride")
          .ptr(),
      "torch.ops.aten");

  if (out == Py_None) {
    return self->strides_default();
  }

  py::object values = py::reinterpret_steal<py::object>(out.ptr());

  c10::TensorImpl* ptr = const_cast<c10::TensorImpl*>(self);
  c10::optional<PyObject*> mb_obj = ptr->check_pyobj(getPyInterpreter());
  TORCH_CHECK(mb_obj.has_value(), "Tensor subclass's PyInterpreter has no value");
  PyObject* subclass = *mb_obj;
  Py_INCREF(subclass);
  py::object sub = py::reinterpret_steal<py::object>(subclass);

  py::object os = py::module_::import("torch").attr("overrides");
  py::function get_buffer = py::reinterpret_borrow<py::function>(os.attr("get_buffer"));
  auto buffer = get_buffer(sub, values);
  auto result = THPUtils_unpackLongs(buffer.ptr());
  int64_t* start = (int64_t*) result[0];
  int64_t len = result[1];

  return c10::IntArrayRef(start, len);
}

} // anonymous namespace<|MERGE_RESOLUTION|>--- conflicted
+++ resolved
@@ -239,7 +239,6 @@
     const c10::OperatorHandle& op,
     torch::jit::Stack* stack,
     const std::shared_ptr<SafePyObject>& type);
-<<<<<<< HEAD
 bool concrete_is_contiguous_fn(
     const c10::impl::PyInterpreter*,
     const c10::TensorImpl* self);
@@ -249,12 +248,9 @@
 int64_t concrete_dim_fn(
     const c10::impl::PyInterpreter*,
     const c10::TensorImpl* self);
-=======
-bool concrete_is_contiguous_fn(const c10::impl::PyInterpreter*, const c10::TensorImpl* self);
-c10::Device concrete_device_fn(const c10::impl::PyInterpreter*, const c10::TensorImpl* self);
-int64_t concrete_dim_fn(const c10::impl::PyInterpreter*, const c10::TensorImpl* self);
-c10::IntArrayRef concrete_strides_fn(const c10::impl::PyInterpreter*, const c10::TensorImpl* self);
->>>>>>> 4be233d6
+c10::IntArrayRef concrete_strides_fn(
+    const c10::impl::PyInterpreter*,
+    const c10::TensorImpl* self);
 
 class PyInterpreterHolder {
  public:
@@ -1168,13 +1164,9 @@
   END_HANDLE_TH_ERRORS
 }
 
-<<<<<<< HEAD
-PyObject* THPVariable_is_cuda(THPVariable* self, void* unused) {
-=======
-PyObject *THPVariable_is_cpu(THPVariable *self, void *unused)
-{
-  HANDLE_TH_ERRORS
-  if (check_has_torch_function((PyObject *)self)) {
+PyObject* THPVariable_is_cpu(THPVariable* self, void* unused) {
+  HANDLE_TH_ERRORS
+  if (check_has_torch_function((PyObject*)self)) {
     return handle_torch_function_getter(self, "is_cpu");
   }
   auto& self_ = THPVariable_Unpack(self);
@@ -1182,9 +1174,7 @@
   END_HANDLE_TH_ERRORS
 }
 
-PyObject *THPVariable_is_cuda(THPVariable *self, void *unused)
-{
->>>>>>> 4be233d6
+PyObject* THPVariable_is_cuda(THPVariable* self, void* unused) {
   HANDLE_TH_ERRORS
   if (check_has_torch_function((PyObject*)self)) {
     return handle_torch_function_getter(self, "is_cuda");
@@ -1395,7 +1385,6 @@
 // them manually. TODO: make declarable in native_functions
 // NOLINTNEXTLINE(modernize-avoid-c-arrays,cppcoreguidelines-avoid-c-arrays,cppcoreguidelines-avoid-non-const-global-variables)
 static struct PyGetSetDef THPVariable_properties[] = {
-<<<<<<< HEAD
     {"_python_dispatch",
      (getter)THPVariable_get_python_dispatch,
      nullptr,
@@ -1454,6 +1443,7 @@
     {"name", (getter)THPVariable_get_name, nullptr, nullptr, nullptr},
     {"shape", (getter)THPVariable_get_shape, nullptr, nullptr, nullptr},
     {"is_cuda", (getter)THPVariable_is_cuda, nullptr, nullptr, nullptr},
+    {"is_cpu", (getter)THPVariable_is_cpu, nullptr, nullptr, nullptr},
     {"is_xpu", (getter)THPVariable_is_xpu, nullptr, nullptr, nullptr},
     {"is_ipu", (getter)THPVariable_is_ipu, nullptr, nullptr, nullptr},
     {"is_sparse", (getter)THPVariable_is_sparse, nullptr, nullptr, nullptr},
@@ -1494,52 +1484,6 @@
      nullptr,
      nullptr},
     {nullptr}};
-=======
-  {"_python_dispatch", (getter)THPVariable_get_python_dispatch, nullptr, nullptr, nullptr},
-  {"T", (getter)THPVariable_get_T, nullptr, nullptr, nullptr},
-  {"H", (getter)THPVariable_get_H, nullptr, nullptr, nullptr},
-  {"mT", (getter)THPVariable_get_mT, nullptr, nullptr, nullptr},
-  {"mH", (getter)THPVariable_get_mH, nullptr, nullptr, nullptr},
-  {"_cdata", (getter)THPVariable_get_cdata, nullptr, nullptr, nullptr},
-  {"_version", (getter)THPVariable_get_version, nullptr, nullptr, nullptr},
-  {"grad_fn", (getter)THPVariable_get_grad_fn, nullptr, nullptr, nullptr},
-  {"_grad_fn", (getter)THPVariable_get_grad_fn, (setter)THPVariable_set_grad_fn, nullptr, nullptr},
-  {"is_leaf", (getter)THPVariable_is_leaf, nullptr, nullptr, nullptr},
-  {"retains_grad", (getter)THPVariable_retains_grad, nullptr, nullptr, nullptr},
-  {"data", (getter)THPVariable_get_data, (setter)THPVariable_set_data, nullptr, nullptr},
-  {"_grad", (getter)THPVariable_get_grad, (setter)THPVariable_set_grad, nullptr, nullptr}, // Allows the python class to override .grad
-  {"grad", (getter)THPVariable_get_grad, (setter)THPVariable_set_grad, nullptr, nullptr},
-  {"_base", (getter)THPVariable_get_base, nullptr, nullptr, nullptr},
-  {"volatile", (getter)THPVariable_get_volatile, (setter)THPVariable_set_volatile, nullptr, nullptr},
-  {"output_nr", (getter)THPVariable_get_output_nr, nullptr, nullptr, nullptr},
-  {"requires_grad", (getter)THPVariable_get_requires_grad, (setter)THPVariable_set_requires_grad, nullptr, nullptr},
-  {"_backward_hooks", (getter)THPVariable_get_backwards_hooks, (setter)THPVariable_set_backwards_hooks, nullptr, nullptr},
-  {"name", (getter)THPVariable_get_name, nullptr, nullptr, nullptr},
-  {"shape", (getter)THPVariable_get_shape, nullptr, nullptr, nullptr},
-  {"is_cuda", (getter)THPVariable_is_cuda, nullptr, nullptr, nullptr},
-  {"is_cpu", (getter)THPVariable_is_cpu, nullptr, nullptr, nullptr},
-  {"is_xpu", (getter)THPVariable_is_xpu, nullptr, nullptr, nullptr},
-  {"is_ipu", (getter)THPVariable_is_ipu, nullptr, nullptr, nullptr},
-  {"is_sparse", (getter)THPVariable_is_sparse, nullptr, nullptr, nullptr},
-  {"is_sparse_csr", (getter)THPVariable_is_sparse_csr, nullptr, nullptr, nullptr},
-  {"is_mkldnn", (getter)THPVariable_is_mkldnn, nullptr, nullptr, nullptr},
-  {"is_mps", (getter)THPVariable_is_mps, nullptr, nullptr, nullptr},
-  {"is_ort", (getter)THPVariable_is_ort, nullptr, nullptr, nullptr},
-  {"is_vulkan", (getter)THPVariable_is_vulkan, nullptr, nullptr, nullptr},
-  {"is_complex", (getter)THPVariable_is_complex, nullptr, nullptr, nullptr},
-  {"is_quantized", (getter)THPVariable_is_quantized, nullptr, nullptr, nullptr},
-  {"is_meta", (getter)THPVariable_is_meta, nullptr, nullptr, nullptr},
-  {"is_nested", (getter)THPVariable_is_nested, nullptr, nullptr, nullptr},
-  {"dtype", (getter)THPVariable_dtype, nullptr, nullptr, nullptr},
-  {"layout", (getter)THPVariable_layout, nullptr, nullptr, nullptr},
-  {"device", (getter)THPVariable_device, nullptr, nullptr, nullptr},
-  {"ndim", (getter)THPVariable_get_ndim, nullptr, nullptr, nullptr},
-  {"names", (getter)THPVariable_get_names, (setter)THPVariable_set_names, nullptr, nullptr},
-  {"real", (getter)THPVariable_get_real, (setter)THPVariable_set_real, nullptr, nullptr},
-  {"imag", (getter)THPVariable_get_imag, (setter)THPVariable_set_imag, nullptr, nullptr},
-  {nullptr}
-};
->>>>>>> 4be233d6
 
 static PyMappingMethods THPVariable_as_mapping = {
     THPVariable_length,
@@ -2306,18 +2250,16 @@
   return toDevice(out.ptr());
 }
 
-c10::IntArrayRef concrete_strides_fn(const c10::impl::PyInterpreter*, const c10::TensorImpl* self) {
+c10::IntArrayRef concrete_strides_fn(
+    const c10::impl::PyInterpreter*,
+    const c10::TensorImpl* self) {
   pybind11::gil_scoped_acquire gil;
   at::impl::MaybeSetTLSOnEntryGuard guard;
 
   auto out = torchDispatchFromTensorImpl(
       self,
       "stride",
-      py::module::import("torch")
-          .attr("ops")
-          .attr("aten")
-          .attr("stride")
-          .ptr(),
+      py::module::import("torch").attr("ops").attr("aten").attr("stride").ptr(),
       "torch.ops.aten");
 
   if (out == Py_None) {
@@ -2328,16 +2270,18 @@
 
   c10::TensorImpl* ptr = const_cast<c10::TensorImpl*>(self);
   c10::optional<PyObject*> mb_obj = ptr->check_pyobj(getPyInterpreter());
-  TORCH_CHECK(mb_obj.has_value(), "Tensor subclass's PyInterpreter has no value");
+  TORCH_CHECK(
+      mb_obj.has_value(), "Tensor subclass's PyInterpreter has no value");
   PyObject* subclass = *mb_obj;
   Py_INCREF(subclass);
   py::object sub = py::reinterpret_steal<py::object>(subclass);
 
   py::object os = py::module_::import("torch").attr("overrides");
-  py::function get_buffer = py::reinterpret_borrow<py::function>(os.attr("get_buffer"));
+  py::function get_buffer =
+      py::reinterpret_borrow<py::function>(os.attr("get_buffer"));
   auto buffer = get_buffer(sub, values);
   auto result = THPUtils_unpackLongs(buffer.ptr());
-  int64_t* start = (int64_t*) result[0];
+  int64_t* start = (int64_t*)result[0];
   int64_t len = result[1];
 
   return c10::IntArrayRef(start, len);
