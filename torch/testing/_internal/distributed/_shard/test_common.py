--- conflicted
+++ resolved
@@ -9,17 +9,10 @@
         super().__init__()
         self.fc1 = nn.Linear(*linear_size[0], dtype=dtype)
         self.gelu = nn.GELU()
-<<<<<<< HEAD
-        self.fc2 = nn.Linear(*linear_size[1])
+        self.fc2 = nn.Linear(*linear_size[1], dtype=dtype)
         if rank is not None:
             self.fc1.cuda(rank)
             self.fc2.cuda(rank)
-=======
-        self.fc2 = nn.Linear(*linear_size[1], dtype=dtype)
-        if rank is not None:
-            self.fc1 = self.fc1.cuda(rank)
-            self.fc2 = self.fc2.cuda(rank)
->>>>>>> 178cc9b2
 
     def forward(self, inp):
         return self.fc2(self.gelu(self.fc1(inp)))
